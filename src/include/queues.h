--- conflicted
+++ resolved
@@ -1,291 +1,184 @@
-/*
-    ChibiOS/RT - Copyright (C) 2009 Giovanni Di Sirio.
-
-    This file is part of ChibiOS/RT.
-
-    ChibiOS/RT is free software; you can redistribute it and/or modify
-    it under the terms of the GNU General Public License as published by
-    the Free Software Foundation; either version 3 of the License, or
-    (at your option) any later version.
-
-    ChibiOS/RT is distributed in the hope that it will be useful,
-    but WITHOUT ANY WARRANTY; without even the implied warranty of
-    MERCHANTABILITY or FITNESS FOR A PARTICULAR PURPOSE.  See the
-    GNU General Public License for more details.
-
-    You should have received a copy of the GNU General Public License
-    along with this program.  If not, see <http://www.gnu.org/licenses/>.
-
-                                      ---
-
-    A special exception to the GPL can be applied should you wish to distribute
-    a combined work that includes ChibiOS/RT, without being obliged to provide
-    the source code for any proprietary components. See the file exception.txt
-    for full details of how and when the exception can be applied.
-*/
-
-/**
-<<<<<<< HEAD
-=======
- * @file queues.h I/O
- * @brief Queues macros and structures.
->>>>>>> 5f996e99
- * @addtogroup IOQueues
- * @{
- */
-
-#ifndef _QUEUES_H_
-#define _QUEUES_H_
-
-/** Queue notification callback type. */
-typedef void (*qnotify_t)(void);
-
-/** Returned by the queue functions if the operation is successful. */
-#define Q_OK            RDY_OK
-/** Returned by the queue functions if a timeout occurs. */
-#define Q_TIMEOUT       RDY_TIMEOUT
-/** Returned by the queue functions if the queue is reset. */
-#define Q_RESET         RDY_RESET
-/** Returned by the queue functions if the queue is empty. */
-#define Q_EMPTY         -3
-/** Returned by the queue functions if the queue is full. */
-#define Q_FULL          -4
-
-<<<<<<< HEAD
-#ifdef CH_USE_QUEUES
-/**
- * I/O queue structure, it is used by both Input and Output Queues,
- * the difference is on how the semaphore is initialized.
- */
-typedef struct {
-  /** Pointer to the queue buffer. */
-  uint8_t               *q_buffer;
-  /** Pointer to the first location after the buffer. */
-  uint8_t               *q_top;
-  /** Write pointer. */
-  uint8_t               *q_wrptr;
-  /** Read pointer. */
-  uint8_t               *q_rdptr;
-  /** Counter semaphore. */
-  Semaphore             q_sem;
-  /** Data notification callback. */
-  qnotify_t             q_notify;
-} Queue;
-
-/** Returns the queue's buffer size. */
-#define chQSize(q) \
-        ((q)->q_top - (q)->q_buffer)
-
-/** Returns the used space if used on an Input Queue and the empty space if
- *  used on an Output Queue. */
-#define chQSpace(q) \
-        ((q)->q_sem.s_cnt)
-
-/** Evaluates to TRUE if the specified Input Queue is empty. */
-#define chIQIsEmpty(q) \
-        (chQSpace(q) <= 0)
-
-/** Evaluates to TRUE if the specified Input Queue is full. */
-#define chIQIsFull(q) \
-        (chQSpace(q) >= chQSize(q))
-
-/** Evaluates to TRUE if the specified Output Queue is empty. */
-#define chOQIsEmpty(q) \
-        (chQSpace(q) >= chQSize(q))
-
-/** Evaluates to TRUE if the specified Output Queue is full. */
-#define chOQIsFull(q) \
-        (chQSpace(q) <= 0)
-=======
-#if CH_USE_QUEUES
-/**
- * @brief I/O queue structure.
- * @details This structure is used by both Input and Output Queues,
- * the difference is on how the semaphore is initialized.
- */
-typedef struct {
-  uint8_t               *q_buffer;      /**< Pointer to the queue buffer.*/
-  uint8_t               *q_top;         /**< Pointer to the first location
-                                             after the buffer.*/
-  uint8_t               *q_wrptr;       /**< Write pointer.*/
-  uint8_t               *q_rdptr;       /**< Read pointer.*/
-  Semaphore             q_sem;          /**< Counter @p Semaphore.*/
-  qnotify_t             q_notify;       /**< Data notification callback.*/
-} Queue;
-
-/** Returns the queue's buffer size. */
-#define chQSize(q) ((q)->q_top - (q)->q_buffer)
-
-/**
- * Returns the used space if used on an Input Queue and the empty space if
- * used on an Output Queue.
- * @note The returned value can be less than zero when there are waiting
- *       threads on the internal semaphore.
- */
-#define chQSpace(q) chSemGetCounterI(&(q)->q_sem)
-
-/** Evaluates to TRUE if the specified Input Queue is empty. */
-#define chIQIsEmpty(q) (chQSpace(q) <= 0)
-
-/** Evaluates to TRUE if the specified Input Queue is full. */
-#define chIQIsFull(q) (chQSpace(q) >= chQSize(q))
-
-/** Evaluates to TRUE if the specified Output Queue is empty. */
-#define chOQIsEmpty(q) (chQSpace(q) >= chQSize(q))
-
-/** Evaluates to TRUE if the specified Output Queue is full. */
-#define chOQIsFull(q) (chQSpace(q) <= 0)
->>>>>>> 5f996e99
-
-#ifdef __cplusplus
-extern "C" {
-#endif
-  /*
-   * Input Queues functions. An Input Queue is usually written into by an
-   * interrupt handler and read from a thread.
-   */
-  void chIQInit(Queue *qp, uint8_t *buffer, size_t size, qnotify_t inotify);
-  void chIQReset(Queue *qp);
-  msg_t chIQPutI(Queue *qp, uint8_t b);
-  msg_t chIQGet(Queue *qp);
-  size_t chIQRead(Queue *qp, uint8_t *buffer, size_t n);
-<<<<<<< HEAD
-#ifdef CH_USE_QUEUES_TIMEOUT
-=======
-#if CH_USE_QUEUES_TIMEOUT
->>>>>>> 5f996e99
-  msg_t chIQGetTimeout(Queue *qp, systime_t time);
-#endif
-
-  /*
-   * Output Queues functions. An Output Queue is usually written into by a
-   * thread and read from an interrupt handler.
-   */
-  void chOQInit(Queue *queue, uint8_t *buffer, size_t size, qnotify_t onotify);
-  void chOQReset(Queue *queue);
-  void chOQPut(Queue *queue, uint8_t b);
-  msg_t chOQGetI(Queue *queue);
-  size_t chOQWrite(Queue *queue, uint8_t *buffer, size_t n);
-#ifdef __cplusplus
-}
-#endif
-#endif  /* CH_USE_QUEUES */
-
-<<<<<<< HEAD
-#ifdef CH_USE_QUEUES_HALFDUPLEX
-/**
- * Half duplex queue structure.
- */
-typedef struct {
-  /** Pointer to the queue buffer. */
-  uint8_t               *hdq_buffer;
-  /** Pointer to the first location after the buffer. */
-  uint8_t               *hdq_top;
-  /** Write pointer.*/
-  uint8_t               *hdq_wrptr;
-  /** Read pointer.*/
-  uint8_t               *hdq_rdptr;
-  /** Input counter semaphore. */
-  Semaphore             hdq_isem;
-  /** Output counter semaphore. */
-  Semaphore             hdq_osem;
-  /** Input data notification callback. */
-  qnotify_t             hdq_inotify;
-  /** Output data notification callback. */
-  qnotify_t             hdq_onotify;
-} HalfDuplexQueue;
-
-/** Returns the queue's buffer size. */
-#define chHDQSize(q) \
-        ((q)->hdq_top - (q)->hdq_buffer)
-
-/** Returns the queue space when in transmission mode. */
-#define chHDQEmptySpace(q) \
-        ((q)->hdq_osem.s_cnt)
-
-/** Returns the number of the bytes in the queue when in receive mode. */
-#define chHDQFilledSpace(q) \
-        ((q)->hdq_isem.s_cnt)
-
-/** Evaluates to TRUE if the queue is in transmit mode. */
-#define chHDQIsTransmitting(q) \
-        (chHDQEmptySpace(q) < chHDQSize(q))
-
-/** Evaluates to TRUE if the queue is in receive mode. */
-#define chHDQIsReceiving(q) \
-        (chHDQEmptySpaceQ(q) >= chHDQSize(q))
-
-/** Evaluates to TRUE if the receive queue is full. */
-#define chHDQIsFullReceive(q) \
-        (chHDQFilledSpace(q) >= chHDQSize(q))
-=======
-#if CH_USE_QUEUES_HALFDUPLEX
-/**
- * @brief Half duplex queue structure.
- */
-typedef struct {
-  uint8_t               *hdq_buffer;    /**< Pointer to the queue buffer.*/
-  uint8_t               *hdq_top;       /**< Pointer to the first location
-                                             after the buffer. */
-  uint8_t               *hdq_wrptr;     /**< Write pointer.*/
-  uint8_t               *hdq_rdptr;     /**< Read pointer.*/
-  Semaphore             hdq_isem;       /**< Input counter @p Semaphore.*/
-  Semaphore             hdq_osem;       /**< Output counter @p Semaphore.*/
-  qnotify_t             hdq_inotify;    /**< Input data notification
-                                             callback.*/
-  qnotify_t             hdq_onotify;    /**< Output data notification
-                                             callback.*/
-} HalfDuplexQueue;
-
-/** Returns the queue's buffer size. */
-#define chHDQSize(q) ((q)->hdq_top - (q)->hdq_buffer)
-
-/**
- * Returns the queue space when in transmission mode.
- * @note The returned value can be less than zero when there are waiting
- *       threads on the internal semaphore.
- */
-#define chHDQEmptySpace(q) chSemGetCounterI(&(q)->hdq_osem)
-
-/**
- * Returns the number of the bytes in the queue when in receive mode.
- * @note The returned value can be less than zero when there are waiting
- *       threads on the internal semaphore.
- */
-#define chHDQFilledSpace(q) chSemGetCounterI(&(q)->hdq_isem)
-
-/** Evaluates to TRUE if the queue is in transmit mode. */
-#define chHDQIsTransmitting(q) (chHDQEmptySpace(q) < chHDQSize(q))
-
-/** Evaluates to TRUE if the queue is in receive mode. */
-#define chHDQIsReceiving(q) (chHDQEmptySpaceQ(q) >= chHDQSize(q))
-
-/** Evaluates to TRUE if the receive queue is full. */
-#define chHDQIsFullReceive(q) (chHDQFilledSpace(q) >= chHDQSize(q))
->>>>>>> 5f996e99
-
-#ifdef __cplusplus
-extern "C" {
-#endif
-  void chHDQInit(HalfDuplexQueue *qp, uint8_t *buffer, size_t size,
-                 qnotify_t inotify, qnotify_t onotify);
-  msg_t chHDQGetReceive(HalfDuplexQueue *qp);
-  void chHDQPutTransmit(HalfDuplexQueue *qp, uint8_t b);
-  msg_t chHDQGetTransmitI(HalfDuplexQueue *qp);
-  msg_t chHDQPutReceiveI(HalfDuplexQueue *qp, uint8_t b);
-<<<<<<< HEAD
-#ifdef CH_USE_QUEUES_TIMEOUT
-=======
-#if CH_USE_QUEUES_TIMEOUT
->>>>>>> 5f996e99
-  msg_t chHDQGetReceiveTimeout(HalfDuplexQueue *qp, systime_t time);
-#endif
-#ifdef __cplusplus
-}
-#endif
-
-#endif /* CH_USE_QUEUES_HALFDUPLEX */
-
-#endif /* _QUEUES_H_ */
-
-/** @} */
+/*
+    ChibiOS/RT - Copyright (C) 2009 Giovanni Di Sirio.
+
+    This file is part of ChibiOS/RT.
+
+    ChibiOS/RT is free software; you can redistribute it and/or modify
+    it under the terms of the GNU General Public License as published by
+    the Free Software Foundation; either version 3 of the License, or
+    (at your option) any later version.
+
+    ChibiOS/RT is distributed in the hope that it will be useful,
+    but WITHOUT ANY WARRANTY; without even the implied warranty of
+    MERCHANTABILITY or FITNESS FOR A PARTICULAR PURPOSE.  See the
+    GNU General Public License for more details.
+
+    You should have received a copy of the GNU General Public License
+    along with this program.  If not, see <http://www.gnu.org/licenses/>.
+
+                                      ---
+
+    A special exception to the GPL can be applied should you wish to distribute
+    a combined work that includes ChibiOS/RT, without being obliged to provide
+    the source code for any proprietary components. See the file exception.txt
+    for full details of how and when the exception can be applied.
+*/
+
+/**
+ * @file queues.h I/O
+ * @brief Queues macros and structures.
+ * @addtogroup IOQueues
+ * @{
+ */
+
+#ifndef _QUEUES_H_
+#define _QUEUES_H_
+
+/** Queue notification callback type. */
+typedef void (*qnotify_t)(void);
+
+/** Returned by the queue functions if the operation is successful. */
+#define Q_OK            RDY_OK
+/** Returned by the queue functions if a timeout occurs. */
+#define Q_TIMEOUT       RDY_TIMEOUT
+/** Returned by the queue functions if the queue is reset. */
+#define Q_RESET         RDY_RESET
+/** Returned by the queue functions if the queue is empty. */
+#define Q_EMPTY         -3
+/** Returned by the queue functions if the queue is full. */
+#define Q_FULL          -4
+
+#if CH_USE_QUEUES
+/**
+ * @brief I/O queue structure.
+ * @details This structure is used by both Input and Output Queues,
+ * the difference is on how the semaphore is initialized.
+ */
+typedef struct {
+  uint8_t               *q_buffer;      /**< Pointer to the queue buffer.*/
+  uint8_t               *q_top;         /**< Pointer to the first location
+                                             after the buffer.*/
+  uint8_t               *q_wrptr;       /**< Write pointer.*/
+  uint8_t               *q_rdptr;       /**< Read pointer.*/
+  Semaphore             q_sem;          /**< Counter @p Semaphore.*/
+  qnotify_t             q_notify;       /**< Data notification callback.*/
+} Queue;
+
+/** Returns the queue's buffer size. */
+#define chQSize(q) ((q)->q_top - (q)->q_buffer)
+
+/**
+ * Returns the used space if used on an Input Queue and the empty space if
+ * used on an Output Queue.
+ * @note The returned value can be less than zero when there are waiting
+ *       threads on the internal semaphore.
+ */
+#define chQSpace(q) chSemGetCounterI(&(q)->q_sem)
+
+/** Evaluates to TRUE if the specified Input Queue is empty. */
+#define chIQIsEmpty(q) (chQSpace(q) <= 0)
+
+/** Evaluates to TRUE if the specified Input Queue is full. */
+#define chIQIsFull(q) (chQSpace(q) >= chQSize(q))
+
+/** Evaluates to TRUE if the specified Output Queue is empty. */
+#define chOQIsEmpty(q) (chQSpace(q) >= chQSize(q))
+
+/** Evaluates to TRUE if the specified Output Queue is full. */
+#define chOQIsFull(q) (chQSpace(q) <= 0)
+
+#ifdef __cplusplus
+extern "C" {
+#endif
+  /*
+   * Input Queues functions. An Input Queue is usually written into by an
+   * interrupt handler and read from a thread.
+   */
+  void chIQInit(Queue *qp, uint8_t *buffer, size_t size, qnotify_t inotify);
+  void chIQReset(Queue *qp);
+  msg_t chIQPutI(Queue *qp, uint8_t b);
+  msg_t chIQGet(Queue *qp);
+  size_t chIQRead(Queue *qp, uint8_t *buffer, size_t n);
+#if CH_USE_QUEUES_TIMEOUT
+  msg_t chIQGetTimeout(Queue *qp, systime_t time);
+#endif
+
+  /*
+   * Output Queues functions. An Output Queue is usually written into by a
+   * thread and read from an interrupt handler.
+   */
+  void chOQInit(Queue *queue, uint8_t *buffer, size_t size, qnotify_t onotify);
+  void chOQReset(Queue *queue);
+  void chOQPut(Queue *queue, uint8_t b);
+  msg_t chOQGetI(Queue *queue);
+  size_t chOQWrite(Queue *queue, uint8_t *buffer, size_t n);
+#ifdef __cplusplus
+}
+#endif
+#endif  /* CH_USE_QUEUES */
+
+#if CH_USE_QUEUES_HALFDUPLEX
+/**
+ * @brief Half duplex queue structure.
+ */
+typedef struct {
+  uint8_t               *hdq_buffer;    /**< Pointer to the queue buffer.*/
+  uint8_t               *hdq_top;       /**< Pointer to the first location
+                                             after the buffer. */
+  uint8_t               *hdq_wrptr;     /**< Write pointer.*/
+  uint8_t               *hdq_rdptr;     /**< Read pointer.*/
+  Semaphore             hdq_isem;       /**< Input counter @p Semaphore.*/
+  Semaphore             hdq_osem;       /**< Output counter @p Semaphore.*/
+  qnotify_t             hdq_inotify;    /**< Input data notification
+                                             callback.*/
+  qnotify_t             hdq_onotify;    /**< Output data notification
+                                             callback.*/
+} HalfDuplexQueue;
+
+/** Returns the queue's buffer size. */
+#define chHDQSize(q) ((q)->hdq_top - (q)->hdq_buffer)
+
+/**
+ * Returns the queue space when in transmission mode.
+ * @note The returned value can be less than zero when there are waiting
+ *       threads on the internal semaphore.
+ */
+#define chHDQEmptySpace(q) chSemGetCounterI(&(q)->hdq_osem)
+
+/**
+ * Returns the number of the bytes in the queue when in receive mode.
+ * @note The returned value can be less than zero when there are waiting
+ *       threads on the internal semaphore.
+ */
+#define chHDQFilledSpace(q) chSemGetCounterI(&(q)->hdq_isem)
+
+/** Evaluates to TRUE if the queue is in transmit mode. */
+#define chHDQIsTransmitting(q) (chHDQEmptySpace(q) < chHDQSize(q))
+
+/** Evaluates to TRUE if the queue is in receive mode. */
+#define chHDQIsReceiving(q) (chHDQEmptySpaceQ(q) >= chHDQSize(q))
+
+/** Evaluates to TRUE if the receive queue is full. */
+#define chHDQIsFullReceive(q) (chHDQFilledSpace(q) >= chHDQSize(q))
+
+#ifdef __cplusplus
+extern "C" {
+#endif
+  void chHDQInit(HalfDuplexQueue *qp, uint8_t *buffer, size_t size,
+                 qnotify_t inotify, qnotify_t onotify);
+  msg_t chHDQGetReceive(HalfDuplexQueue *qp);
+  void chHDQPutTransmit(HalfDuplexQueue *qp, uint8_t b);
+  msg_t chHDQGetTransmitI(HalfDuplexQueue *qp);
+  msg_t chHDQPutReceiveI(HalfDuplexQueue *qp, uint8_t b);
+#if CH_USE_QUEUES_TIMEOUT
+  msg_t chHDQGetReceiveTimeout(HalfDuplexQueue *qp, systime_t time);
+#endif
+#ifdef __cplusplus
+}
+#endif
+
+#endif /* CH_USE_QUEUES_HALFDUPLEX */
+
+#endif /* _QUEUES_H_ */
+
+/** @} */