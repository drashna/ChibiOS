/*
    ChibiOS - Copyright (C) 2006..2016 Giovanni Di Sirio.

    This file is part of ChibiOS.

    ChibiOS is free software; you can redistribute it and/or modify
    it under the terms of the GNU General Public License as published by
    the Free Software Foundation; either version 3 of the License, or
    (at your option) any later version.

    ChibiOS is distributed in the hope that it will be useful,
    but WITHOUT ANY WARRANTY; without even the implied warranty of
    MERCHANTABILITY or FITNESS FOR A PARTICULAR PURPOSE.  See the
    GNU General Public License for more details.

    You should have received a copy of the GNU General Public License
    along with this program.  If not, see <http://www.gnu.org/licenses/>.
*/

/**
 * @file    chschd.h
 * @brief   Scheduler macros and structures.
 *
 * @addtogroup scheduler
 * @{
 */

#ifndef CHSCHD_H
#define CHSCHD_H

/*===========================================================================*/
/* Module constants.                                                         */
/*===========================================================================*/

/**
 * @name    Wakeup status codes
 * @{
 */
#define MSG_OK              (msg_t)0    /**< @brief Normal wakeup message.  */
#define MSG_TIMEOUT         (msg_t)-1   /**< @brief Wakeup caused by a timeout
                                             condition.                     */
#define MSG_RESET           (msg_t)-2   /**< @brief Wakeup caused by a reset
                                             condition.                     */
/** @} */

/**
 * @name    Priority constants
 * @{
 */
#define NOPRIO              (tprio_t)0      /**< @brief Ready list header
                                                 priority.                  */
#define IDLEPRIO            (tprio_t)1      /**< @brief Idle priority.      */
#define LOWPRIO             (tprio_t)2      /**< @brief Lowest priority.    */
#define NORMALPRIO          (tprio_t)128    /**< @brief Normal priority.    */
#define HIGHPRIO            (tprio_t)255    /**< @brief Highest priority.   */
/** @} */

/**
 * @name    Thread states
 * @{
 */
#define CH_STATE_READY      (tstate_t)0      /**< @brief Waiting on the
                                                  ready list.               */
#define CH_STATE_CURRENT    (tstate_t)1      /**< @brief Currently running. */
#define CH_STATE_WTSTART    (tstate_t)2      /**< @brief Just created.      */
#define CH_STATE_SUSPENDED  (tstate_t)3      /**< @brief Suspended state.   */
#define CH_STATE_QUEUED     (tstate_t)4      /**< @brief On an I/O queue.   */
#define CH_STATE_WTSEM      (tstate_t)5      /**< @brief On a semaphore.    */
#define CH_STATE_WTMTX      (tstate_t)6      /**< @brief On a mutex.        */
#define CH_STATE_WTCOND     (tstate_t)7      /**< @brief On a cond.variable.*/
#define CH_STATE_SLEEPING   (tstate_t)8      /**< @brief Sleeping.          */
#define CH_STATE_WTEXIT     (tstate_t)9      /**< @brief Waiting a thread.  */
#define CH_STATE_WTOREVT    (tstate_t)10     /**< @brief One event.         */
#define CH_STATE_WTANDEVT   (tstate_t)11     /**< @brief Several events.    */
#define CH_STATE_SNDMSGQ    (tstate_t)12     /**< @brief Sending a message,
                                                  in queue.                 */
#define CH_STATE_SNDMSG     (tstate_t)13     /**< @brief Sent a message,
                                                  waiting answer.           */
#define CH_STATE_WTMSG      (tstate_t)14     /**< @brief Waiting for a
                                                  message.                  */
#define CH_STATE_FINAL      (tstate_t)15     /**< @brief Thread terminated. */

/**
 * @brief   Thread states as array of strings.
 * @details Each element in an array initialized with this macro can be
 *          indexed using the numeric thread state values.
 */
#define CH_STATE_NAMES                                                     \
  "READY", "CURRENT", "WTSTART", "SUSPENDED", "QUEUED", "WTSEM", "WTMTX",  \
  "WTCOND", "SLEEPING", "WTEXIT", "WTOREVT", "WTANDEVT", "SNDMSGQ",        \
  "SNDMSG", "WTMSG", "FINAL"
/** @} */

/**
 * @name    Thread flags and attributes
 * @{
 */
#define CH_FLAG_MODE_MASK   (tmode_t)3U     /**< @brief Thread memory mode
                                                 mask.                      */
#define CH_FLAG_MODE_STATIC (tmode_t)0U     /**< @brief Static thread.      */
#define CH_FLAG_MODE_HEAP   (tmode_t)1U     /**< @brief Thread allocated
                                                 from a Memory Heap.        */
#define CH_FLAG_MODE_MPOOL  (tmode_t)2U     /**< @brief Thread allocated
                                                 from a Memory Pool.        */
#define CH_FLAG_TERMINATE   (tmode_t)4U     /**< @brief Termination requested
                                                 flag.                      */
/** @} */

/**
 * @name    Working Areas
 */
/**
 * @brief   Calculates the total Working Area size.
 *
 * @param[in] n         the stack size to be assigned to the thread
 * @return              The total used memory in bytes.
 *
 * @api
 */
#define THD_WORKING_AREA_SIZE(n)                                            \
  MEM_ALIGN_NEXT(sizeof(thread_t) + PORT_WA_SIZE(n), PORT_STACK_ALIGN)

/**
 * @brief   Static working area allocation.
 * @details This macro is used to allocate a static thread working area
 *          aligned as both position and size.
 *
 * @param[in] s         the name to be assigned to the stack array
 * @param[in] n         the stack size to be assigned to the thread
 *
 * @api
 */
#define THD_WORKING_AREA(s, n) PORT_WORKING_AREA(s, n)

/**
 * @brief   Base of a working area casted to the correct type.
 *
 * @param[in] s         name of the working area
 */
#define THD_WORKING_AREA_BASE(s) ((stkalign_t *)(s))

/**
 * @brief   End of a working area casted to the correct type.
 *
 * @param[in] s         name of the working area
 */
#define THD_WORKING_AREA_END(s) (THD_WORKING_AREA_BASE(s) +                 \
                                 (sizeof (s) / sizeof (stkalign_t)))
/** @} */

/**
 * @name    Threads abstraction macros
 */
/**
 * @brief   Thread declaration macro.
 * @note    Thread declarations should be performed using this macro because
 *          the port layer could define optimizations for thread functions.
 */
#define THD_FUNCTION(tname, arg) PORT_THD_FUNCTION(tname, arg)
/** @} */

/*===========================================================================*/
/* Module pre-compile time settings.                                         */
/*===========================================================================*/

/*===========================================================================*/
/* Derived constants and error checks.                                       */
/*===========================================================================*/

#if !defined(CH_CFG_IDLE_ENTER_HOOK)
#error "CH_CFG_IDLE_ENTER_HOOK not defined in chconf.h"
#endif

#if !defined(CH_CFG_IDLE_LEAVE_HOOK)
#error "CH_CFG_IDLE_LEAVE_HOOK not defined in chconf.h"
#endif

#if !defined(CH_CFG_IDLE_LOOP_HOOK)
#error "CH_CFG_IDLE_LOOP_HOOK not defined in chconf.h"
#endif

/*===========================================================================*/
/* Module data structures and types.                                         */
/*===========================================================================*/

/**
 * @brief   Generic threads single link list, it works like a stack.
 */
struct ch_threads_list {
  thread_t              *next;      /**< @brief Next in the list/queue.     */
};

/**
 * @brief   Generic threads bidirectional linked list header and element.
 */
struct ch_threads_queue {
  thread_t              *next;      /**< @brief Next in the list/queue.     */
  thread_t              *prev;      /**< @brief Previous in the queue.      */
};

/**
 * @brief   Structure representing a thread.
 * @note    Not all the listed fields are always needed, by switching off some
 *          not needed ChibiOS/RT subsystems it is possible to save RAM space
 *          by shrinking this structure.
 */
struct ch_thread {
  thread_t              *next;      /**< @brief Next in the list/queue.     */
  /* End of the fields shared with the threads_list_t structure.*/
  thread_t              *prev;      /**< @brief Previous in the queue.      */
  /* End of the fields shared with the threads_queue_t structure.*/
  tprio_t               prio;       /**< @brief Thread priority.            */
  struct port_context   ctx;        /**< @brief Processor context.          */
#if (CH_CFG_USE_REGISTRY == TRUE) || defined(__DOXYGEN__)
  thread_t              *newer;     /**< @brief Newer registry element.     */
  thread_t              *older;     /**< @brief Older registry element.     */
#endif
  /* End of the fields shared with the ReadyList structure. */
#if (CH_CFG_USE_REGISTRY == TRUE) || defined(__DOXYGEN__)
  /**
   * @brief   Thread name or @p NULL.
   */
  const char            *name;
#endif
  /**
<<<<<<< HEAD
   * @brief Thread stack boundary.
   * @note  This pointer matches with the working area base address.
=======
   * @brief   Thread stack boundary.
   * @note    This pointer matches with the working area base address.
>>>>>>> 5767275d
   */
  stkalign_t            *stklimit;
  /**
   * @brief   Current thread state.
   */
  tstate_t              state;
<<<<<<< HEAD
=======
  /**
   * @brief   Various thread flags.
   */
  tmode_t               flags;
#if (CH_CFG_USE_REGISTRY == TRUE) || defined(__DOXYGEN__)
  /**
   * @brief   References to this thread.
   */
  trefs_t               refs;
#endif
>>>>>>> 5767275d
  /**
   * @brief   Number of ticks remaining to this thread.
   */
#if (CH_CFG_TIME_QUANTUM > 0) || defined(__DOXYGEN__)
  tslices_t             preempt;
#endif
#if (CH_DBG_THREADS_PROFILING == TRUE) || defined(__DOXYGEN__)
  /**
   * @brief   Thread consumed time in ticks.
   * @note    This field can overflow.
   */
  volatile systime_t    time;
#endif
  /**
   * @brief   State-specific fields.
   * @note    All the fields declared in this union are only valid in the
   *          specified state or condition and are thus volatile.
   */
  union {
    /**
     * @brief   Thread wakeup code.
     * @note    This field contains the low level message sent to the thread
     *          by the waking thread or interrupt handler. The value is valid
     *          after exiting the @p chSchWakeupS() function.
     */
    msg_t               rdymsg;
    /**
     * @brief   Thread exit code.
     * @note    The thread termination code is stored in this field in order
     *          to be retrieved by the thread performing a @p chThdWait() on
     *          this thread.
     */
    msg_t               exitcode;
    /**
     * @brief   Pointer to a generic "wait" object.
     * @note    This field is used to get a generic pointer to a synchronization
     *          object and is valid when the thread is in one of the wait
     *          states.
     */
    void                *wtobjp;
    /**
     * @brief   Pointer to a generic thread reference object.
     * @note    This field is used to get a pointer to a synchronization
     *          object and is valid when the thread is in @p CH_STATE_SUSPENDED
     *          state.
     */
    thread_reference_t  *wttrp;
#if (CH_CFG_USE_MESSAGES == TRUE) || defined(__DOXYGEN__)
    /**
     * @brief   Thread sent message.
     */
    msg_t               sentmsg;
#endif
#if (CH_CFG_USE_SEMAPHORES == TRUE) || defined(__DOXYGEN__)
    /**
     * @brief   Pointer to a generic semaphore object.
     * @note    This field is used to get a pointer to a synchronization
     *          object and is valid when the thread is in @p CH_STATE_WTSEM
     *          state.
     */
    struct ch_semaphore *wtsemp;
#endif
#if (CH_CFG_USE_MUTEXES == TRUE) || defined(__DOXYGEN__)
    /**
     * @brief   Pointer to a generic mutex object.
     * @note    This field is used to get a pointer to a synchronization
     *          object and is valid when the thread is in @p CH_STATE_WTMTX
     *          state.
     */
    struct ch_mutex     *wtmtxp;
#endif
#if (CH_CFG_USE_EVENTS == TRUE) || defined(__DOXYGEN__)
    /**
     * @brief   Enabled events mask.
     * @note    This field is only valid while the thread is in the
     *          @p CH_STATE_WTOREVT or @p CH_STATE_WTANDEVT states.
     */
    eventmask_t         ewmask;
#endif
  }                     u;
#if (CH_CFG_USE_WAITEXIT == TRUE) || defined(__DOXYGEN__)
  /**
   * @brief   Termination waiting list.
   */
  threads_list_t        waiting;
#endif
#if (CH_CFG_USE_MESSAGES == TRUE) || defined(__DOXYGEN__)
  /**
   * @brief   Messages queue.
   */
  threads_queue_t       msgqueue;
#endif
#if (CH_CFG_USE_EVENTS == TRUE) || defined(__DOXYGEN__)
  /**
   * @brief   Pending events mask.
   */
  eventmask_t           epending;
#endif
#if (CH_CFG_USE_MUTEXES == TRUE) || defined(__DOXYGEN__)
  /**
   * @brief   List of the mutexes owned by this thread.
   * @note    The list is terminated by a @p NULL in this field.
   */
  struct ch_mutex       *mtxlist;
  /**
   * @brief   Thread's own, non-inherited, priority.
   */
  tprio_t               realprio;
<<<<<<< HEAD
=======
#endif
#if ((CH_CFG_USE_DYNAMIC == TRUE) && (CH_CFG_USE_MEMPOOLS == TRUE)) ||      \
    defined(__DOXYGEN__)
  /**
   * @brief   Memory Pool where the thread workspace is returned.
   */
  void                  *mpool;
>>>>>>> 5767275d
#endif
#if (CH_DBG_STATISTICS == TRUE) || defined(__DOXYGEN__)
  /**
   * @brief   Thread statistics.
   */
  time_measurement_t    stats;
#endif
#if defined(CH_CFG_THREAD_EXTRA_FIELDS)
  /* Extra fields defined in chconf.h.*/
  CH_CFG_THREAD_EXTRA_FIELDS
#endif
};

/**
 * @extends virtual_timers_list_t
 *
 * @brief   Virtual Timer descriptor structure.
 */
struct ch_virtual_timer {
  virtual_timer_t       *next;      /**< @brief Next timer in the list.     */
  virtual_timer_t       *prev;      /**< @brief Previous timer in the list. */
  systime_t             delta;      /**< @brief Time delta before timeout.  */
  vtfunc_t              func;       /**< @brief Timer callback function
                                                pointer.                    */
  void                  *par;       /**< @brief Timer callback function
                                                parameter.                  */
};

/**
 * @brief   Virtual timers list header.
 * @note    The timers list is implemented as a double link bidirectional list
 *          in order to make the unlink time constant, the reset of a virtual
 *          timer is often used in the code.
 */
struct ch_virtual_timers_list {
  virtual_timer_t       *next;      /**< @brief Next timer in the delta
                                                list.                       */
  virtual_timer_t       *prev;      /**< @brief Last timer in the delta
                                                list.                       */
  systime_t             delta;      /**< @brief Must be initialized to -1.  */
#if (CH_CFG_ST_TIMEDELTA == 0) || defined(__DOXYGEN__)
  volatile systime_t    systime;    /**< @brief System Time counter.        */
#endif
#if (CH_CFG_ST_TIMEDELTA > 0) || defined(__DOXYGEN__)
  /**
   * @brief   System time of the last tick event.
   */
  systime_t             lasttime;   /**< @brief System time of the last
                                                tick event.                 */
#endif
};

/**
 * @extends threads_queue_t
 */
struct ch_ready_list {
  threads_queue_t       queue;      /**< @brief Threads queue.              */
  tprio_t               prio;       /**< @brief This field must be
                                                initialized to zero.        */
  struct port_context   ctx;        /**< @brief Not used, present because
                                                offsets.                    */
#if (CH_CFG_USE_REGISTRY == TRUE) || defined(__DOXYGEN__)
  thread_t              *newer;     /**< @brief Newer registry element.     */
  thread_t              *older;     /**< @brief Older registry element.     */
#endif
  /* End of the fields shared with the thread_t structure.*/
  thread_t              *current;   /**< @brief The currently running
                                                thread.                     */
};

/**
 * @brief   System debug data structure.
 */
struct ch_system_debug {
  /**
   * @brief   Pointer to the panic message.
   * @details This pointer is meant to be accessed through the debugger, it is
   *          written once and then the system is halted.
   * @note    Accesses to this pointer must never be optimized out so the
   *          field itself is declared volatile.
   */
  const char            * volatile panic_msg;
#if (CH_DBG_SYSTEM_STATE_CHECK == TRUE) || defined(__DOXYGEN__)
  /**
   * @brief   ISR nesting level.
   */
  cnt_t                 isr_cnt;
  /**
   * @brief   Lock nesting level.
   */
  cnt_t                 lock_cnt;
#endif
#if (CH_DBG_TRACE_MASK != CH_DBG_TRACE_MASK_NONE) || defined(__DOXYGEN__)
  /**
   * @brief   Public trace buffer.
   */
  ch_trace_buffer_t     trace_buffer;
#endif
};

/**
 * @brief   System data structure.
 * @note    This structure contain all the data areas used by the OS except
 *          stacks.
 */
struct ch_system {
  /**
   * @brief   Ready list header.
   */
  ready_list_t          rlist;
  /**
   * @brief   Virtual timers delta list header.
   */
  virtual_timers_list_t vtlist;
  /**
   * @brief   System debug.
   */
  system_debug_t        dbg;
  /**
   * @brief   Main thread descriptor.
   */
  thread_t              mainthread;
#if (CH_CFG_USE_TM == TRUE) || defined(__DOXYGEN__)
  /**
   * @brief   Time measurement calibration data.
   */
  tm_calibration_t      tm;
#endif
#if (CH_DBG_STATISTICS == TRUE) || defined(__DOXYGEN__)
  /**
   * @brief   Global kernel statistics.
   */
  kernel_stats_t        kernel_stats;
#endif
};

/*===========================================================================*/
/* Module macros.                                                            */
/*===========================================================================*/

/**
 * @brief   Returns the priority of the first thread on the given ready list.
 *
 * @notapi
 */
#define firstprio(rlp)  ((rlp)->next->prio)

/**
 * @brief   Current thread pointer access macro.
 * @note    This macro is not meant to be used in the application code but
 *          only from within the kernel, use @p chThdGetSelfX() instead.
 */
#define currp ch.rlist.current

/*===========================================================================*/
/* External declarations.                                                    */
/*===========================================================================*/

#if !defined(__DOXYGEN__)
extern ch_system_t ch;
#endif

/*
 * Scheduler APIs.
 */
#ifdef __cplusplus
extern "C" {
#endif
  void _scheduler_init(void);
  thread_t *chSchReadyI(thread_t *tp);
  thread_t *chSchReadyAheadI(thread_t *tp);
  void chSchGoSleepS(tstate_t newstate);
  msg_t chSchGoSleepTimeoutS(tstate_t newstate, systime_t time);
  void chSchWakeupS(thread_t *ntp, msg_t msg);
  void chSchRescheduleS(void);
  bool chSchIsPreemptionRequired(void);
  void chSchDoRescheduleBehind(void);
  void chSchDoRescheduleAhead(void);
  void chSchDoReschedule(void);
#if CH_CFG_OPTIMIZE_SPEED == FALSE
  void queue_prio_insert(thread_t *tp, threads_queue_t *tqp);
  void queue_insert(thread_t *tp, threads_queue_t *tqp);
  thread_t *queue_fifo_remove(threads_queue_t *tqp);
  thread_t *queue_lifo_remove(threads_queue_t *tqp);
  thread_t *queue_dequeue(thread_t *tp);
  void list_insert(thread_t *tp, threads_list_t *tlp);
  thread_t *list_remove(threads_list_t *tlp);
#endif /* CH_CFG_OPTIMIZE_SPEED == FALSE */
#ifdef __cplusplus
}
#endif

/*===========================================================================*/
/* Module inline functions.                                                  */
/*===========================================================================*/

/**
 * @brief   Threads list initialization.
 *
 * @param[in] tlp       pointer to the threads list object
 *
 * @notapi
 */
static inline void list_init(threads_list_t *tlp) {

  tlp->next = (thread_t *)tlp;
}

/**
 * @brief   Evaluates to @p true if the specified threads list is empty.
 *
 * @param[in] tlp       pointer to the threads list object
 * @return              The status of the list.
 *
 * @notapi
 */
static inline bool list_isempty(threads_list_t *tlp) {

  return (bool)(tlp->next == (thread_t *)tlp);
}

/**
 * @brief   Evaluates to @p true if the specified threads list is not empty.
 *
 * @param[in] tlp       pointer to the threads list object
 * @return              The status of the list.
 *
 * @notapi
 */
static inline bool list_notempty(threads_list_t *tlp) {

  return (bool)(tlp->next != (thread_t *)tlp);
}

/**
 * @brief   Threads queue initialization.
 *
 * @param[in] tqp       pointer to the threads queue object
 *
 * @notapi
 */
static inline void queue_init(threads_queue_t *tqp) {

  tqp->next = (thread_t *)tqp;
  tqp->prev = (thread_t *)tqp;
}

/**
 * @brief   Evaluates to @p true if the specified threads queue is empty.
 *
 * @param[in] tqp       pointer to the threads queue object
 * @return              The status of the queue.
 *
 * @notapi
 */
static inline bool queue_isempty(const threads_queue_t *tqp) {

  return (bool)(tqp->next == (const thread_t *)tqp);
}

/**
 * @brief   Evaluates to @p true if the specified threads queue is not empty.
 *
 * @param[in] tqp       pointer to the threads queue object
 * @return              The status of the queue.
 *
 * @notapi
 */
static inline bool queue_notempty(const threads_queue_t *tqp) {

  return (bool)(tqp->next != (const thread_t *)tqp);
}

/* If the performance code path has been chosen then all the following
   functions are inlined into the various kernel modules.*/
#if CH_CFG_OPTIMIZE_SPEED == TRUE
static inline void list_insert(thread_t *tp, threads_list_t *tlp) {

  tp->next = tlp->next;
  tlp->next = tp;
}

static inline thread_t *list_remove(threads_list_t *tlp) {

  thread_t *tp = tlp->next;
  tlp->next = tp->next;

  return tp;
}

static inline void queue_prio_insert(thread_t *tp, threads_queue_t *tqp) {

  thread_t *cp = (thread_t *)tqp;
  do {
    cp = cp->next;
  } while ((cp != (thread_t *)tqp) && (cp->prio >= tp->prio));
  tp->next = cp;
  tp->prev = cp->prev;
  tp->prev->next = tp;
  cp->prev = tp;
}

static inline void queue_insert(thread_t *tp, threads_queue_t *tqp) {

  tp->next = (thread_t *)tqp;
  tp->prev = tqp->prev;
  tp->prev->next = tp;
  tqp->prev = tp;
}

static inline thread_t *queue_fifo_remove(threads_queue_t *tqp) {
  thread_t *tp = tqp->next;

  tqp->next = tp->next;
  tqp->next->prev = (thread_t *)tqp;

  return tp;
}

static inline thread_t *queue_lifo_remove(threads_queue_t *tqp) {
  thread_t *tp = tqp->prev;

  tqp->prev = tp->prev;
  tqp->prev->next = (thread_t *)tqp;

  return tp;
}

static inline thread_t *queue_dequeue(thread_t *tp) {

  tp->prev->next = tp->next;
  tp->next->prev = tp->prev;

  return tp;
}
#endif /* CH_CFG_OPTIMIZE_SPEED == TRUE */

/**
 * @brief   Determines if the current thread must reschedule.
 * @details This function returns @p true if there is a ready thread with
 *          higher priority.
 *
 * @return              The priorities situation.
 * @retval false        if rescheduling is not necessary.
 * @retval true         if there is a ready thread at higher priority.
 *
 * @iclass
 */
static inline bool chSchIsRescRequiredI(void) {

  chDbgCheckClassI();

  return firstprio(&ch.rlist.queue) > currp->prio;
}

/**
 * @brief   Determines if yielding is possible.
 * @details This function returns @p true if there is a ready thread with
 *          equal or higher priority.
 *
 * @return              The priorities situation.
 * @retval false        if yielding is not possible.
 * @retval true         if there is a ready thread at equal or higher priority.
 *
 * @sclass
 */
static inline bool chSchCanYieldS(void) {

  chDbgCheckClassS();

  return firstprio(&ch.rlist.queue) >= currp->prio;
}

/**
 * @brief   Yields the time slot.
 * @details Yields the CPU control to the next thread in the ready list with
 *          equal or higher priority, if any.
 *
 * @sclass
 */
static inline void chSchDoYieldS(void) {

  chDbgCheckClassS();

  if (chSchCanYieldS()) {
    chSchDoRescheduleBehind();
  }
}

/**
 * @brief   Inline-able preemption code.
 * @details This is the common preemption code, this function must be invoked
 *          exclusively from the port layer.
 *
 * @special
 */
static inline void chSchPreemption(void) {
  tprio_t p1 = firstprio(&ch.rlist.queue);
  tprio_t p2 = currp->prio;

#if CH_CFG_TIME_QUANTUM > 0
  if (currp->preempt > (tslices_t)0) {
    if (p1 > p2) {
      chSchDoRescheduleAhead();
    }
  }
  else {
    if (p1 >= p2) {
      chSchDoRescheduleBehind();
    }
  }
#else /* CH_CFG_TIME_QUANTUM == 0 */
  if (p1 >= p2) {
    chSchDoRescheduleAhead();
  }
#endif /* CH_CFG_TIME_QUANTUM == 0 */
}

#endif /* CHSCHD_H */

/** @} */
<|MERGE_RESOLUTION|>--- conflicted
+++ resolved
@@ -1,790 +1,779 @@
-/*
-    ChibiOS - Copyright (C) 2006..2016 Giovanni Di Sirio.
-
-    This file is part of ChibiOS.
-
-    ChibiOS is free software; you can redistribute it and/or modify
-    it under the terms of the GNU General Public License as published by
-    the Free Software Foundation; either version 3 of the License, or
-    (at your option) any later version.
-
-    ChibiOS is distributed in the hope that it will be useful,
-    but WITHOUT ANY WARRANTY; without even the implied warranty of
-    MERCHANTABILITY or FITNESS FOR A PARTICULAR PURPOSE.  See the
-    GNU General Public License for more details.
-
-    You should have received a copy of the GNU General Public License
-    along with this program.  If not, see <http://www.gnu.org/licenses/>.
-*/
-
-/**
- * @file    chschd.h
- * @brief   Scheduler macros and structures.
- *
- * @addtogroup scheduler
- * @{
- */
-
-#ifndef CHSCHD_H
-#define CHSCHD_H
-
-/*===========================================================================*/
-/* Module constants.                                                         */
-/*===========================================================================*/
-
-/**
- * @name    Wakeup status codes
- * @{
- */
-#define MSG_OK              (msg_t)0    /**< @brief Normal wakeup message.  */
-#define MSG_TIMEOUT         (msg_t)-1   /**< @brief Wakeup caused by a timeout
-                                             condition.                     */
-#define MSG_RESET           (msg_t)-2   /**< @brief Wakeup caused by a reset
-                                             condition.                     */
-/** @} */
-
-/**
- * @name    Priority constants
- * @{
- */
-#define NOPRIO              (tprio_t)0      /**< @brief Ready list header
-                                                 priority.                  */
-#define IDLEPRIO            (tprio_t)1      /**< @brief Idle priority.      */
-#define LOWPRIO             (tprio_t)2      /**< @brief Lowest priority.    */
-#define NORMALPRIO          (tprio_t)128    /**< @brief Normal priority.    */
-#define HIGHPRIO            (tprio_t)255    /**< @brief Highest priority.   */
-/** @} */
-
-/**
- * @name    Thread states
- * @{
- */
-#define CH_STATE_READY      (tstate_t)0      /**< @brief Waiting on the
-                                                  ready list.               */
-#define CH_STATE_CURRENT    (tstate_t)1      /**< @brief Currently running. */
-#define CH_STATE_WTSTART    (tstate_t)2      /**< @brief Just created.      */
-#define CH_STATE_SUSPENDED  (tstate_t)3      /**< @brief Suspended state.   */
-#define CH_STATE_QUEUED     (tstate_t)4      /**< @brief On an I/O queue.   */
-#define CH_STATE_WTSEM      (tstate_t)5      /**< @brief On a semaphore.    */
-#define CH_STATE_WTMTX      (tstate_t)6      /**< @brief On a mutex.        */
-#define CH_STATE_WTCOND     (tstate_t)7      /**< @brief On a cond.variable.*/
-#define CH_STATE_SLEEPING   (tstate_t)8      /**< @brief Sleeping.          */
-#define CH_STATE_WTEXIT     (tstate_t)9      /**< @brief Waiting a thread.  */
-#define CH_STATE_WTOREVT    (tstate_t)10     /**< @brief One event.         */
-#define CH_STATE_WTANDEVT   (tstate_t)11     /**< @brief Several events.    */
-#define CH_STATE_SNDMSGQ    (tstate_t)12     /**< @brief Sending a message,
-                                                  in queue.                 */
-#define CH_STATE_SNDMSG     (tstate_t)13     /**< @brief Sent a message,
-                                                  waiting answer.           */
-#define CH_STATE_WTMSG      (tstate_t)14     /**< @brief Waiting for a
-                                                  message.                  */
-#define CH_STATE_FINAL      (tstate_t)15     /**< @brief Thread terminated. */
-
-/**
- * @brief   Thread states as array of strings.
- * @details Each element in an array initialized with this macro can be
- *          indexed using the numeric thread state values.
- */
-#define CH_STATE_NAMES                                                     \
-  "READY", "CURRENT", "WTSTART", "SUSPENDED", "QUEUED", "WTSEM", "WTMTX",  \
-  "WTCOND", "SLEEPING", "WTEXIT", "WTOREVT", "WTANDEVT", "SNDMSGQ",        \
-  "SNDMSG", "WTMSG", "FINAL"
-/** @} */
-
-/**
- * @name    Thread flags and attributes
- * @{
- */
-#define CH_FLAG_MODE_MASK   (tmode_t)3U     /**< @brief Thread memory mode
-                                                 mask.                      */
-#define CH_FLAG_MODE_STATIC (tmode_t)0U     /**< @brief Static thread.      */
-#define CH_FLAG_MODE_HEAP   (tmode_t)1U     /**< @brief Thread allocated
-                                                 from a Memory Heap.        */
-#define CH_FLAG_MODE_MPOOL  (tmode_t)2U     /**< @brief Thread allocated
-                                                 from a Memory Pool.        */
-#define CH_FLAG_TERMINATE   (tmode_t)4U     /**< @brief Termination requested
-                                                 flag.                      */
-/** @} */
-
-/**
- * @name    Working Areas
- */
-/**
- * @brief   Calculates the total Working Area size.
- *
- * @param[in] n         the stack size to be assigned to the thread
- * @return              The total used memory in bytes.
- *
- * @api
- */
-#define THD_WORKING_AREA_SIZE(n)                                            \
-  MEM_ALIGN_NEXT(sizeof(thread_t) + PORT_WA_SIZE(n), PORT_STACK_ALIGN)
-
-/**
- * @brief   Static working area allocation.
- * @details This macro is used to allocate a static thread working area
- *          aligned as both position and size.
- *
- * @param[in] s         the name to be assigned to the stack array
- * @param[in] n         the stack size to be assigned to the thread
- *
- * @api
- */
-#define THD_WORKING_AREA(s, n) PORT_WORKING_AREA(s, n)
-
-/**
- * @brief   Base of a working area casted to the correct type.
- *
- * @param[in] s         name of the working area
- */
-#define THD_WORKING_AREA_BASE(s) ((stkalign_t *)(s))
-
-/**
- * @brief   End of a working area casted to the correct type.
- *
- * @param[in] s         name of the working area
- */
-#define THD_WORKING_AREA_END(s) (THD_WORKING_AREA_BASE(s) +                 \
-                                 (sizeof (s) / sizeof (stkalign_t)))
-/** @} */
-
-/**
- * @name    Threads abstraction macros
- */
-/**
- * @brief   Thread declaration macro.
- * @note    Thread declarations should be performed using this macro because
- *          the port layer could define optimizations for thread functions.
- */
-#define THD_FUNCTION(tname, arg) PORT_THD_FUNCTION(tname, arg)
-/** @} */
-
-/*===========================================================================*/
-/* Module pre-compile time settings.                                         */
-/*===========================================================================*/
-
-/*===========================================================================*/
-/* Derived constants and error checks.                                       */
-/*===========================================================================*/
-
-#if !defined(CH_CFG_IDLE_ENTER_HOOK)
-#error "CH_CFG_IDLE_ENTER_HOOK not defined in chconf.h"
-#endif
-
-#if !defined(CH_CFG_IDLE_LEAVE_HOOK)
-#error "CH_CFG_IDLE_LEAVE_HOOK not defined in chconf.h"
-#endif
-
-#if !defined(CH_CFG_IDLE_LOOP_HOOK)
-#error "CH_CFG_IDLE_LOOP_HOOK not defined in chconf.h"
-#endif
-
-/*===========================================================================*/
-/* Module data structures and types.                                         */
-/*===========================================================================*/
-
-/**
- * @brief   Generic threads single link list, it works like a stack.
- */
-struct ch_threads_list {
-  thread_t              *next;      /**< @brief Next in the list/queue.     */
-};
-
-/**
- * @brief   Generic threads bidirectional linked list header and element.
- */
-struct ch_threads_queue {
-  thread_t              *next;      /**< @brief Next in the list/queue.     */
-  thread_t              *prev;      /**< @brief Previous in the queue.      */
-};
-
-/**
- * @brief   Structure representing a thread.
- * @note    Not all the listed fields are always needed, by switching off some
- *          not needed ChibiOS/RT subsystems it is possible to save RAM space
- *          by shrinking this structure.
- */
-struct ch_thread {
-  thread_t              *next;      /**< @brief Next in the list/queue.     */
-  /* End of the fields shared with the threads_list_t structure.*/
-  thread_t              *prev;      /**< @brief Previous in the queue.      */
-  /* End of the fields shared with the threads_queue_t structure.*/
-  tprio_t               prio;       /**< @brief Thread priority.            */
-  struct port_context   ctx;        /**< @brief Processor context.          */
-#if (CH_CFG_USE_REGISTRY == TRUE) || defined(__DOXYGEN__)
-  thread_t              *newer;     /**< @brief Newer registry element.     */
-  thread_t              *older;     /**< @brief Older registry element.     */
-#endif
-  /* End of the fields shared with the ReadyList structure. */
-#if (CH_CFG_USE_REGISTRY == TRUE) || defined(__DOXYGEN__)
-  /**
-   * @brief   Thread name or @p NULL.
-   */
-  const char            *name;
-#endif
-  /**
-<<<<<<< HEAD
-   * @brief Thread stack boundary.
-   * @note  This pointer matches with the working area base address.
-=======
-   * @brief   Thread stack boundary.
-   * @note    This pointer matches with the working area base address.
->>>>>>> 5767275d
-   */
-  stkalign_t            *stklimit;
-  /**
-   * @brief   Current thread state.
-   */
-  tstate_t              state;
-<<<<<<< HEAD
-=======
-  /**
-   * @brief   Various thread flags.
-   */
-  tmode_t               flags;
-#if (CH_CFG_USE_REGISTRY == TRUE) || defined(__DOXYGEN__)
-  /**
-   * @brief   References to this thread.
-   */
-  trefs_t               refs;
-#endif
->>>>>>> 5767275d
-  /**
-   * @brief   Number of ticks remaining to this thread.
-   */
-#if (CH_CFG_TIME_QUANTUM > 0) || defined(__DOXYGEN__)
-  tslices_t             preempt;
-#endif
-#if (CH_DBG_THREADS_PROFILING == TRUE) || defined(__DOXYGEN__)
-  /**
-   * @brief   Thread consumed time in ticks.
-   * @note    This field can overflow.
-   */
-  volatile systime_t    time;
-#endif
-  /**
-   * @brief   State-specific fields.
-   * @note    All the fields declared in this union are only valid in the
-   *          specified state or condition and are thus volatile.
-   */
-  union {
-    /**
-     * @brief   Thread wakeup code.
-     * @note    This field contains the low level message sent to the thread
-     *          by the waking thread or interrupt handler. The value is valid
-     *          after exiting the @p chSchWakeupS() function.
-     */
-    msg_t               rdymsg;
-    /**
-     * @brief   Thread exit code.
-     * @note    The thread termination code is stored in this field in order
-     *          to be retrieved by the thread performing a @p chThdWait() on
-     *          this thread.
-     */
-    msg_t               exitcode;
-    /**
-     * @brief   Pointer to a generic "wait" object.
-     * @note    This field is used to get a generic pointer to a synchronization
-     *          object and is valid when the thread is in one of the wait
-     *          states.
-     */
-    void                *wtobjp;
-    /**
-     * @brief   Pointer to a generic thread reference object.
-     * @note    This field is used to get a pointer to a synchronization
-     *          object and is valid when the thread is in @p CH_STATE_SUSPENDED
-     *          state.
-     */
-    thread_reference_t  *wttrp;
-#if (CH_CFG_USE_MESSAGES == TRUE) || defined(__DOXYGEN__)
-    /**
-     * @brief   Thread sent message.
-     */
-    msg_t               sentmsg;
-#endif
-#if (CH_CFG_USE_SEMAPHORES == TRUE) || defined(__DOXYGEN__)
-    /**
-     * @brief   Pointer to a generic semaphore object.
-     * @note    This field is used to get a pointer to a synchronization
-     *          object and is valid when the thread is in @p CH_STATE_WTSEM
-     *          state.
-     */
-    struct ch_semaphore *wtsemp;
-#endif
-#if (CH_CFG_USE_MUTEXES == TRUE) || defined(__DOXYGEN__)
-    /**
-     * @brief   Pointer to a generic mutex object.
-     * @note    This field is used to get a pointer to a synchronization
-     *          object and is valid when the thread is in @p CH_STATE_WTMTX
-     *          state.
-     */
-    struct ch_mutex     *wtmtxp;
-#endif
-#if (CH_CFG_USE_EVENTS == TRUE) || defined(__DOXYGEN__)
-    /**
-     * @brief   Enabled events mask.
-     * @note    This field is only valid while the thread is in the
-     *          @p CH_STATE_WTOREVT or @p CH_STATE_WTANDEVT states.
-     */
-    eventmask_t         ewmask;
-#endif
-  }                     u;
-#if (CH_CFG_USE_WAITEXIT == TRUE) || defined(__DOXYGEN__)
-  /**
-   * @brief   Termination waiting list.
-   */
-  threads_list_t        waiting;
-#endif
-#if (CH_CFG_USE_MESSAGES == TRUE) || defined(__DOXYGEN__)
-  /**
-   * @brief   Messages queue.
-   */
-  threads_queue_t       msgqueue;
-#endif
-#if (CH_CFG_USE_EVENTS == TRUE) || defined(__DOXYGEN__)
-  /**
-   * @brief   Pending events mask.
-   */
-  eventmask_t           epending;
-#endif
-#if (CH_CFG_USE_MUTEXES == TRUE) || defined(__DOXYGEN__)
-  /**
-   * @brief   List of the mutexes owned by this thread.
-   * @note    The list is terminated by a @p NULL in this field.
-   */
-  struct ch_mutex       *mtxlist;
-  /**
-   * @brief   Thread's own, non-inherited, priority.
-   */
-  tprio_t               realprio;
-<<<<<<< HEAD
-=======
-#endif
-#if ((CH_CFG_USE_DYNAMIC == TRUE) && (CH_CFG_USE_MEMPOOLS == TRUE)) ||      \
-    defined(__DOXYGEN__)
-  /**
-   * @brief   Memory Pool where the thread workspace is returned.
-   */
-  void                  *mpool;
->>>>>>> 5767275d
-#endif
-#if (CH_DBG_STATISTICS == TRUE) || defined(__DOXYGEN__)
-  /**
-   * @brief   Thread statistics.
-   */
-  time_measurement_t    stats;
-#endif
-#if defined(CH_CFG_THREAD_EXTRA_FIELDS)
-  /* Extra fields defined in chconf.h.*/
-  CH_CFG_THREAD_EXTRA_FIELDS
-#endif
-};
-
-/**
- * @extends virtual_timers_list_t
- *
- * @brief   Virtual Timer descriptor structure.
- */
-struct ch_virtual_timer {
-  virtual_timer_t       *next;      /**< @brief Next timer in the list.     */
-  virtual_timer_t       *prev;      /**< @brief Previous timer in the list. */
-  systime_t             delta;      /**< @brief Time delta before timeout.  */
-  vtfunc_t              func;       /**< @brief Timer callback function
-                                                pointer.                    */
-  void                  *par;       /**< @brief Timer callback function
-                                                parameter.                  */
-};
-
-/**
- * @brief   Virtual timers list header.
- * @note    The timers list is implemented as a double link bidirectional list
- *          in order to make the unlink time constant, the reset of a virtual
- *          timer is often used in the code.
- */
-struct ch_virtual_timers_list {
-  virtual_timer_t       *next;      /**< @brief Next timer in the delta
-                                                list.                       */
-  virtual_timer_t       *prev;      /**< @brief Last timer in the delta
-                                                list.                       */
-  systime_t             delta;      /**< @brief Must be initialized to -1.  */
-#if (CH_CFG_ST_TIMEDELTA == 0) || defined(__DOXYGEN__)
-  volatile systime_t    systime;    /**< @brief System Time counter.        */
-#endif
-#if (CH_CFG_ST_TIMEDELTA > 0) || defined(__DOXYGEN__)
-  /**
-   * @brief   System time of the last tick event.
-   */
-  systime_t             lasttime;   /**< @brief System time of the last
-                                                tick event.                 */
-#endif
-};
-
-/**
- * @extends threads_queue_t
- */
-struct ch_ready_list {
-  threads_queue_t       queue;      /**< @brief Threads queue.              */
-  tprio_t               prio;       /**< @brief This field must be
-                                                initialized to zero.        */
-  struct port_context   ctx;        /**< @brief Not used, present because
-                                                offsets.                    */
-#if (CH_CFG_USE_REGISTRY == TRUE) || defined(__DOXYGEN__)
-  thread_t              *newer;     /**< @brief Newer registry element.     */
-  thread_t              *older;     /**< @brief Older registry element.     */
-#endif
-  /* End of the fields shared with the thread_t structure.*/
-  thread_t              *current;   /**< @brief The currently running
-                                                thread.                     */
-};
-
-/**
- * @brief   System debug data structure.
- */
-struct ch_system_debug {
-  /**
-   * @brief   Pointer to the panic message.
-   * @details This pointer is meant to be accessed through the debugger, it is
-   *          written once and then the system is halted.
-   * @note    Accesses to this pointer must never be optimized out so the
-   *          field itself is declared volatile.
-   */
-  const char            * volatile panic_msg;
-#if (CH_DBG_SYSTEM_STATE_CHECK == TRUE) || defined(__DOXYGEN__)
-  /**
-   * @brief   ISR nesting level.
-   */
-  cnt_t                 isr_cnt;
-  /**
-   * @brief   Lock nesting level.
-   */
-  cnt_t                 lock_cnt;
-#endif
-#if (CH_DBG_TRACE_MASK != CH_DBG_TRACE_MASK_NONE) || defined(__DOXYGEN__)
-  /**
-   * @brief   Public trace buffer.
-   */
-  ch_trace_buffer_t     trace_buffer;
-#endif
-};
-
-/**
- * @brief   System data structure.
- * @note    This structure contain all the data areas used by the OS except
- *          stacks.
- */
-struct ch_system {
-  /**
-   * @brief   Ready list header.
-   */
-  ready_list_t          rlist;
-  /**
-   * @brief   Virtual timers delta list header.
-   */
-  virtual_timers_list_t vtlist;
-  /**
-   * @brief   System debug.
-   */
-  system_debug_t        dbg;
-  /**
-   * @brief   Main thread descriptor.
-   */
-  thread_t              mainthread;
-#if (CH_CFG_USE_TM == TRUE) || defined(__DOXYGEN__)
-  /**
-   * @brief   Time measurement calibration data.
-   */
-  tm_calibration_t      tm;
-#endif
-#if (CH_DBG_STATISTICS == TRUE) || defined(__DOXYGEN__)
-  /**
-   * @brief   Global kernel statistics.
-   */
-  kernel_stats_t        kernel_stats;
-#endif
-};
-
-/*===========================================================================*/
-/* Module macros.                                                            */
-/*===========================================================================*/
-
-/**
- * @brief   Returns the priority of the first thread on the given ready list.
- *
- * @notapi
- */
-#define firstprio(rlp)  ((rlp)->next->prio)
-
-/**
- * @brief   Current thread pointer access macro.
- * @note    This macro is not meant to be used in the application code but
- *          only from within the kernel, use @p chThdGetSelfX() instead.
- */
-#define currp ch.rlist.current
-
-/*===========================================================================*/
-/* External declarations.                                                    */
-/*===========================================================================*/
-
-#if !defined(__DOXYGEN__)
-extern ch_system_t ch;
-#endif
-
-/*
- * Scheduler APIs.
- */
-#ifdef __cplusplus
-extern "C" {
-#endif
-  void _scheduler_init(void);
-  thread_t *chSchReadyI(thread_t *tp);
-  thread_t *chSchReadyAheadI(thread_t *tp);
-  void chSchGoSleepS(tstate_t newstate);
-  msg_t chSchGoSleepTimeoutS(tstate_t newstate, systime_t time);
-  void chSchWakeupS(thread_t *ntp, msg_t msg);
-  void chSchRescheduleS(void);
-  bool chSchIsPreemptionRequired(void);
-  void chSchDoRescheduleBehind(void);
-  void chSchDoRescheduleAhead(void);
-  void chSchDoReschedule(void);
-#if CH_CFG_OPTIMIZE_SPEED == FALSE
-  void queue_prio_insert(thread_t *tp, threads_queue_t *tqp);
-  void queue_insert(thread_t *tp, threads_queue_t *tqp);
-  thread_t *queue_fifo_remove(threads_queue_t *tqp);
-  thread_t *queue_lifo_remove(threads_queue_t *tqp);
-  thread_t *queue_dequeue(thread_t *tp);
-  void list_insert(thread_t *tp, threads_list_t *tlp);
-  thread_t *list_remove(threads_list_t *tlp);
-#endif /* CH_CFG_OPTIMIZE_SPEED == FALSE */
-#ifdef __cplusplus
-}
-#endif
-
-/*===========================================================================*/
-/* Module inline functions.                                                  */
-/*===========================================================================*/
-
-/**
- * @brief   Threads list initialization.
- *
- * @param[in] tlp       pointer to the threads list object
- *
- * @notapi
- */
-static inline void list_init(threads_list_t *tlp) {
-
-  tlp->next = (thread_t *)tlp;
-}
-
-/**
- * @brief   Evaluates to @p true if the specified threads list is empty.
- *
- * @param[in] tlp       pointer to the threads list object
- * @return              The status of the list.
- *
- * @notapi
- */
-static inline bool list_isempty(threads_list_t *tlp) {
-
-  return (bool)(tlp->next == (thread_t *)tlp);
-}
-
-/**
- * @brief   Evaluates to @p true if the specified threads list is not empty.
- *
- * @param[in] tlp       pointer to the threads list object
- * @return              The status of the list.
- *
- * @notapi
- */
-static inline bool list_notempty(threads_list_t *tlp) {
-
-  return (bool)(tlp->next != (thread_t *)tlp);
-}
-
-/**
- * @brief   Threads queue initialization.
- *
- * @param[in] tqp       pointer to the threads queue object
- *
- * @notapi
- */
-static inline void queue_init(threads_queue_t *tqp) {
-
-  tqp->next = (thread_t *)tqp;
-  tqp->prev = (thread_t *)tqp;
-}
-
-/**
- * @brief   Evaluates to @p true if the specified threads queue is empty.
- *
- * @param[in] tqp       pointer to the threads queue object
- * @return              The status of the queue.
- *
- * @notapi
- */
-static inline bool queue_isempty(const threads_queue_t *tqp) {
-
-  return (bool)(tqp->next == (const thread_t *)tqp);
-}
-
-/**
- * @brief   Evaluates to @p true if the specified threads queue is not empty.
- *
- * @param[in] tqp       pointer to the threads queue object
- * @return              The status of the queue.
- *
- * @notapi
- */
-static inline bool queue_notempty(const threads_queue_t *tqp) {
-
-  return (bool)(tqp->next != (const thread_t *)tqp);
-}
-
-/* If the performance code path has been chosen then all the following
-   functions are inlined into the various kernel modules.*/
-#if CH_CFG_OPTIMIZE_SPEED == TRUE
-static inline void list_insert(thread_t *tp, threads_list_t *tlp) {
-
-  tp->next = tlp->next;
-  tlp->next = tp;
-}
-
-static inline thread_t *list_remove(threads_list_t *tlp) {
-
-  thread_t *tp = tlp->next;
-  tlp->next = tp->next;
-
-  return tp;
-}
-
-static inline void queue_prio_insert(thread_t *tp, threads_queue_t *tqp) {
-
-  thread_t *cp = (thread_t *)tqp;
-  do {
-    cp = cp->next;
-  } while ((cp != (thread_t *)tqp) && (cp->prio >= tp->prio));
-  tp->next = cp;
-  tp->prev = cp->prev;
-  tp->prev->next = tp;
-  cp->prev = tp;
-}
-
-static inline void queue_insert(thread_t *tp, threads_queue_t *tqp) {
-
-  tp->next = (thread_t *)tqp;
-  tp->prev = tqp->prev;
-  tp->prev->next = tp;
-  tqp->prev = tp;
-}
-
-static inline thread_t *queue_fifo_remove(threads_queue_t *tqp) {
-  thread_t *tp = tqp->next;
-
-  tqp->next = tp->next;
-  tqp->next->prev = (thread_t *)tqp;
-
-  return tp;
-}
-
-static inline thread_t *queue_lifo_remove(threads_queue_t *tqp) {
-  thread_t *tp = tqp->prev;
-
-  tqp->prev = tp->prev;
-  tqp->prev->next = (thread_t *)tqp;
-
-  return tp;
-}
-
-static inline thread_t *queue_dequeue(thread_t *tp) {
-
-  tp->prev->next = tp->next;
-  tp->next->prev = tp->prev;
-
-  return tp;
-}
-#endif /* CH_CFG_OPTIMIZE_SPEED == TRUE */
-
-/**
- * @brief   Determines if the current thread must reschedule.
- * @details This function returns @p true if there is a ready thread with
- *          higher priority.
- *
- * @return              The priorities situation.
- * @retval false        if rescheduling is not necessary.
- * @retval true         if there is a ready thread at higher priority.
- *
- * @iclass
- */
-static inline bool chSchIsRescRequiredI(void) {
-
-  chDbgCheckClassI();
-
-  return firstprio(&ch.rlist.queue) > currp->prio;
-}
-
-/**
- * @brief   Determines if yielding is possible.
- * @details This function returns @p true if there is a ready thread with
- *          equal or higher priority.
- *
- * @return              The priorities situation.
- * @retval false        if yielding is not possible.
- * @retval true         if there is a ready thread at equal or higher priority.
- *
- * @sclass
- */
-static inline bool chSchCanYieldS(void) {
-
-  chDbgCheckClassS();
-
-  return firstprio(&ch.rlist.queue) >= currp->prio;
-}
-
-/**
- * @brief   Yields the time slot.
- * @details Yields the CPU control to the next thread in the ready list with
- *          equal or higher priority, if any.
- *
- * @sclass
- */
-static inline void chSchDoYieldS(void) {
-
-  chDbgCheckClassS();
-
-  if (chSchCanYieldS()) {
-    chSchDoRescheduleBehind();
-  }
-}
-
-/**
- * @brief   Inline-able preemption code.
- * @details This is the common preemption code, this function must be invoked
- *          exclusively from the port layer.
- *
- * @special
- */
-static inline void chSchPreemption(void) {
-  tprio_t p1 = firstprio(&ch.rlist.queue);
-  tprio_t p2 = currp->prio;
-
-#if CH_CFG_TIME_QUANTUM > 0
-  if (currp->preempt > (tslices_t)0) {
-    if (p1 > p2) {
-      chSchDoRescheduleAhead();
-    }
-  }
-  else {
-    if (p1 >= p2) {
-      chSchDoRescheduleBehind();
-    }
-  }
-#else /* CH_CFG_TIME_QUANTUM == 0 */
-  if (p1 >= p2) {
-    chSchDoRescheduleAhead();
-  }
-#endif /* CH_CFG_TIME_QUANTUM == 0 */
-}
-
-#endif /* CHSCHD_H */
-
-/** @} */
+/*
+    ChibiOS - Copyright (C) 2006..2016 Giovanni Di Sirio.
+
+    This file is part of ChibiOS.
+
+    ChibiOS is free software; you can redistribute it and/or modify
+    it under the terms of the GNU General Public License as published by
+    the Free Software Foundation; either version 3 of the License, or
+    (at your option) any later version.
+
+    ChibiOS is distributed in the hope that it will be useful,
+    but WITHOUT ANY WARRANTY; without even the implied warranty of
+    MERCHANTABILITY or FITNESS FOR A PARTICULAR PURPOSE.  See the
+    GNU General Public License for more details.
+
+    You should have received a copy of the GNU General Public License
+    along with this program.  If not, see <http://www.gnu.org/licenses/>.
+*/
+
+/**
+ * @file    chschd.h
+ * @brief   Scheduler macros and structures.
+ *
+ * @addtogroup scheduler
+ * @{
+ */
+
+#ifndef CHSCHD_H
+#define CHSCHD_H
+
+/*===========================================================================*/
+/* Module constants.                                                         */
+/*===========================================================================*/
+
+/**
+ * @name    Wakeup status codes
+ * @{
+ */
+#define MSG_OK              (msg_t)0    /**< @brief Normal wakeup message.  */
+#define MSG_TIMEOUT         (msg_t)-1   /**< @brief Wakeup caused by a timeout
+                                             condition.                     */
+#define MSG_RESET           (msg_t)-2   /**< @brief Wakeup caused by a reset
+                                             condition.                     */
+/** @} */
+
+/**
+ * @name    Priority constants
+ * @{
+ */
+#define NOPRIO              (tprio_t)0      /**< @brief Ready list header
+                                                 priority.                  */
+#define IDLEPRIO            (tprio_t)1      /**< @brief Idle priority.      */
+#define LOWPRIO             (tprio_t)2      /**< @brief Lowest priority.    */
+#define NORMALPRIO          (tprio_t)128    /**< @brief Normal priority.    */
+#define HIGHPRIO            (tprio_t)255    /**< @brief Highest priority.   */
+/** @} */
+
+/**
+ * @name    Thread states
+ * @{
+ */
+#define CH_STATE_READY      (tstate_t)0      /**< @brief Waiting on the
+                                                  ready list.               */
+#define CH_STATE_CURRENT    (tstate_t)1      /**< @brief Currently running. */
+#define CH_STATE_WTSTART    (tstate_t)2      /**< @brief Just created.      */
+#define CH_STATE_SUSPENDED  (tstate_t)3      /**< @brief Suspended state.   */
+#define CH_STATE_QUEUED     (tstate_t)4      /**< @brief On an I/O queue.   */
+#define CH_STATE_WTSEM      (tstate_t)5      /**< @brief On a semaphore.    */
+#define CH_STATE_WTMTX      (tstate_t)6      /**< @brief On a mutex.        */
+#define CH_STATE_WTCOND     (tstate_t)7      /**< @brief On a cond.variable.*/
+#define CH_STATE_SLEEPING   (tstate_t)8      /**< @brief Sleeping.          */
+#define CH_STATE_WTEXIT     (tstate_t)9      /**< @brief Waiting a thread.  */
+#define CH_STATE_WTOREVT    (tstate_t)10     /**< @brief One event.         */
+#define CH_STATE_WTANDEVT   (tstate_t)11     /**< @brief Several events.    */
+#define CH_STATE_SNDMSGQ    (tstate_t)12     /**< @brief Sending a message,
+                                                  in queue.                 */
+#define CH_STATE_SNDMSG     (tstate_t)13     /**< @brief Sent a message,
+                                                  waiting answer.           */
+#define CH_STATE_WTMSG      (tstate_t)14     /**< @brief Waiting for a
+                                                  message.                  */
+#define CH_STATE_FINAL      (tstate_t)15     /**< @brief Thread terminated. */
+
+/**
+ * @brief   Thread states as array of strings.
+ * @details Each element in an array initialized with this macro can be
+ *          indexed using the numeric thread state values.
+ */
+#define CH_STATE_NAMES                                                     \
+  "READY", "CURRENT", "WTSTART", "SUSPENDED", "QUEUED", "WTSEM", "WTMTX",  \
+  "WTCOND", "SLEEPING", "WTEXIT", "WTOREVT", "WTANDEVT", "SNDMSGQ",        \
+  "SNDMSG", "WTMSG", "FINAL"
+/** @} */
+
+/**
+ * @name    Thread flags and attributes
+ * @{
+ */
+#define CH_FLAG_MODE_MASK   (tmode_t)3U     /**< @brief Thread memory mode
+                                                 mask.                      */
+#define CH_FLAG_MODE_STATIC (tmode_t)0U     /**< @brief Static thread.      */
+#define CH_FLAG_MODE_HEAP   (tmode_t)1U     /**< @brief Thread allocated
+                                                 from a Memory Heap.        */
+#define CH_FLAG_MODE_MPOOL  (tmode_t)2U     /**< @brief Thread allocated
+                                                 from a Memory Pool.        */
+#define CH_FLAG_TERMINATE   (tmode_t)4U     /**< @brief Termination requested
+                                                 flag.                      */
+/** @} */
+
+/**
+ * @name    Working Areas
+ */
+/**
+ * @brief   Calculates the total Working Area size.
+ *
+ * @param[in] n         the stack size to be assigned to the thread
+ * @return              The total used memory in bytes.
+ *
+ * @api
+ */
+#define THD_WORKING_AREA_SIZE(n)                                            \
+  MEM_ALIGN_NEXT(sizeof(thread_t) + PORT_WA_SIZE(n), PORT_STACK_ALIGN)
+
+/**
+ * @brief   Static working area allocation.
+ * @details This macro is used to allocate a static thread working area
+ *          aligned as both position and size.
+ *
+ * @param[in] s         the name to be assigned to the stack array
+ * @param[in] n         the stack size to be assigned to the thread
+ *
+ * @api
+ */
+#define THD_WORKING_AREA(s, n) PORT_WORKING_AREA(s, n)
+
+/**
+ * @brief   Base of a working area casted to the correct type.
+ *
+ * @param[in] s         name of the working area
+ */
+#define THD_WORKING_AREA_BASE(s) ((stkalign_t *)(s))
+
+/**
+ * @brief   End of a working area casted to the correct type.
+ *
+ * @param[in] s         name of the working area
+ */
+#define THD_WORKING_AREA_END(s) (THD_WORKING_AREA_BASE(s) +                 \
+                                 (sizeof (s) / sizeof (stkalign_t)))
+/** @} */
+
+/**
+ * @name    Threads abstraction macros
+ */
+/**
+ * @brief   Thread declaration macro.
+ * @note    Thread declarations should be performed using this macro because
+ *          the port layer could define optimizations for thread functions.
+ */
+#define THD_FUNCTION(tname, arg) PORT_THD_FUNCTION(tname, arg)
+/** @} */
+
+/*===========================================================================*/
+/* Module pre-compile time settings.                                         */
+/*===========================================================================*/
+
+/*===========================================================================*/
+/* Derived constants and error checks.                                       */
+/*===========================================================================*/
+
+#if !defined(CH_CFG_IDLE_ENTER_HOOK)
+#error "CH_CFG_IDLE_ENTER_HOOK not defined in chconf.h"
+#endif
+
+#if !defined(CH_CFG_IDLE_LEAVE_HOOK)
+#error "CH_CFG_IDLE_LEAVE_HOOK not defined in chconf.h"
+#endif
+
+#if !defined(CH_CFG_IDLE_LOOP_HOOK)
+#error "CH_CFG_IDLE_LOOP_HOOK not defined in chconf.h"
+#endif
+
+/*===========================================================================*/
+/* Module data structures and types.                                         */
+/*===========================================================================*/
+
+/**
+ * @brief   Generic threads single link list, it works like a stack.
+ */
+struct ch_threads_list {
+  thread_t              *next;      /**< @brief Next in the list/queue.     */
+};
+
+/**
+ * @brief   Generic threads bidirectional linked list header and element.
+ */
+struct ch_threads_queue {
+  thread_t              *next;      /**< @brief Next in the list/queue.     */
+  thread_t              *prev;      /**< @brief Previous in the queue.      */
+};
+
+/**
+ * @brief   Structure representing a thread.
+ * @note    Not all the listed fields are always needed, by switching off some
+ *          not needed ChibiOS/RT subsystems it is possible to save RAM space
+ *          by shrinking this structure.
+ */
+struct ch_thread {
+  thread_t              *next;      /**< @brief Next in the list/queue.     */
+  /* End of the fields shared with the threads_list_t structure.*/
+  thread_t              *prev;      /**< @brief Previous in the queue.      */
+  /* End of the fields shared with the threads_queue_t structure.*/
+  tprio_t               prio;       /**< @brief Thread priority.            */
+  struct port_context   ctx;        /**< @brief Processor context.          */
+#if (CH_CFG_USE_REGISTRY == TRUE) || defined(__DOXYGEN__)
+  thread_t              *newer;     /**< @brief Newer registry element.     */
+  thread_t              *older;     /**< @brief Older registry element.     */
+#endif
+  /* End of the fields shared with the ReadyList structure. */
+#if (CH_CFG_USE_REGISTRY == TRUE) || defined(__DOXYGEN__)
+  /**
+   * @brief   Thread name or @p NULL.
+   */
+  const char            *name;
+#endif
+  /**
+   * @brief   Thread stack boundary.
+   * @note    This pointer matches with the working area base address.
+   */
+  stkalign_t            *stklimit;
+  /**
+   * @brief   Current thread state.
+   */
+  tstate_t              state;
+  /**
+   * @brief   Various thread flags.
+   */
+  tmode_t               flags;
+#if (CH_CFG_USE_REGISTRY == TRUE) || defined(__DOXYGEN__)
+  /**
+   * @brief   References to this thread.
+   */
+  trefs_t               refs;
+#endif
+  /**
+   * @brief   Number of ticks remaining to this thread.
+   */
+#if (CH_CFG_TIME_QUANTUM > 0) || defined(__DOXYGEN__)
+  tslices_t             preempt;
+#endif
+#if (CH_DBG_THREADS_PROFILING == TRUE) || defined(__DOXYGEN__)
+  /**
+   * @brief   Thread consumed time in ticks.
+   * @note    This field can overflow.
+   */
+  volatile systime_t    time;
+#endif
+  /**
+   * @brief   State-specific fields.
+   * @note    All the fields declared in this union are only valid in the
+   *          specified state or condition and are thus volatile.
+   */
+  union {
+    /**
+     * @brief   Thread wakeup code.
+     * @note    This field contains the low level message sent to the thread
+     *          by the waking thread or interrupt handler. The value is valid
+     *          after exiting the @p chSchWakeupS() function.
+     */
+    msg_t               rdymsg;
+    /**
+     * @brief   Thread exit code.
+     * @note    The thread termination code is stored in this field in order
+     *          to be retrieved by the thread performing a @p chThdWait() on
+     *          this thread.
+     */
+    msg_t               exitcode;
+    /**
+     * @brief   Pointer to a generic "wait" object.
+     * @note    This field is used to get a generic pointer to a synchronization
+     *          object and is valid when the thread is in one of the wait
+     *          states.
+     */
+    void                *wtobjp;
+    /**
+     * @brief   Pointer to a generic thread reference object.
+     * @note    This field is used to get a pointer to a synchronization
+     *          object and is valid when the thread is in @p CH_STATE_SUSPENDED
+     *          state.
+     */
+    thread_reference_t  *wttrp;
+#if (CH_CFG_USE_MESSAGES == TRUE) || defined(__DOXYGEN__)
+    /**
+     * @brief   Thread sent message.
+     */
+    msg_t               sentmsg;
+#endif
+#if (CH_CFG_USE_SEMAPHORES == TRUE) || defined(__DOXYGEN__)
+    /**
+     * @brief   Pointer to a generic semaphore object.
+     * @note    This field is used to get a pointer to a synchronization
+     *          object and is valid when the thread is in @p CH_STATE_WTSEM
+     *          state.
+     */
+    struct ch_semaphore *wtsemp;
+#endif
+#if (CH_CFG_USE_MUTEXES == TRUE) || defined(__DOXYGEN__)
+    /**
+     * @brief   Pointer to a generic mutex object.
+     * @note    This field is used to get a pointer to a synchronization
+     *          object and is valid when the thread is in @p CH_STATE_WTMTX
+     *          state.
+     */
+    struct ch_mutex     *wtmtxp;
+#endif
+#if (CH_CFG_USE_EVENTS == TRUE) || defined(__DOXYGEN__)
+    /**
+     * @brief   Enabled events mask.
+     * @note    This field is only valid while the thread is in the
+     *          @p CH_STATE_WTOREVT or @p CH_STATE_WTANDEVT states.
+     */
+    eventmask_t         ewmask;
+#endif
+  }                     u;
+#if (CH_CFG_USE_WAITEXIT == TRUE) || defined(__DOXYGEN__)
+  /**
+   * @brief   Termination waiting list.
+   */
+  threads_list_t        waiting;
+#endif
+#if (CH_CFG_USE_MESSAGES == TRUE) || defined(__DOXYGEN__)
+  /**
+   * @brief   Messages queue.
+   */
+  threads_queue_t       msgqueue;
+#endif
+#if (CH_CFG_USE_EVENTS == TRUE) || defined(__DOXYGEN__)
+  /**
+   * @brief   Pending events mask.
+   */
+  eventmask_t           epending;
+#endif
+#if (CH_CFG_USE_MUTEXES == TRUE) || defined(__DOXYGEN__)
+  /**
+   * @brief   List of the mutexes owned by this thread.
+   * @note    The list is terminated by a @p NULL in this field.
+   */
+  struct ch_mutex       *mtxlist;
+  /**
+   * @brief   Thread's own, non-inherited, priority.
+   */
+  tprio_t               realprio;
+#endif
+#if ((CH_CFG_USE_DYNAMIC == TRUE) && (CH_CFG_USE_MEMPOOLS == TRUE)) ||      \
+    defined(__DOXYGEN__)
+  /**
+   * @brief   Memory Pool where the thread workspace is returned.
+   */
+  void                  *mpool;
+#endif
+#if (CH_DBG_STATISTICS == TRUE) || defined(__DOXYGEN__)
+  /**
+   * @brief   Thread statistics.
+   */
+  time_measurement_t    stats;
+#endif
+#if defined(CH_CFG_THREAD_EXTRA_FIELDS)
+  /* Extra fields defined in chconf.h.*/
+  CH_CFG_THREAD_EXTRA_FIELDS
+#endif
+};
+
+/**
+ * @extends virtual_timers_list_t
+ *
+ * @brief   Virtual Timer descriptor structure.
+ */
+struct ch_virtual_timer {
+  virtual_timer_t       *next;      /**< @brief Next timer in the list.     */
+  virtual_timer_t       *prev;      /**< @brief Previous timer in the list. */
+  systime_t             delta;      /**< @brief Time delta before timeout.  */
+  vtfunc_t              func;       /**< @brief Timer callback function
+                                                pointer.                    */
+  void                  *par;       /**< @brief Timer callback function
+                                                parameter.                  */
+};
+
+/**
+ * @brief   Virtual timers list header.
+ * @note    The timers list is implemented as a double link bidirectional list
+ *          in order to make the unlink time constant, the reset of a virtual
+ *          timer is often used in the code.
+ */
+struct ch_virtual_timers_list {
+  virtual_timer_t       *next;      /**< @brief Next timer in the delta
+                                                list.                       */
+  virtual_timer_t       *prev;      /**< @brief Last timer in the delta
+                                                list.                       */
+  systime_t             delta;      /**< @brief Must be initialized to -1.  */
+#if (CH_CFG_ST_TIMEDELTA == 0) || defined(__DOXYGEN__)
+  volatile systime_t    systime;    /**< @brief System Time counter.        */
+#endif
+#if (CH_CFG_ST_TIMEDELTA > 0) || defined(__DOXYGEN__)
+  /**
+   * @brief   System time of the last tick event.
+   */
+  systime_t             lasttime;   /**< @brief System time of the last
+                                                tick event.                 */
+#endif
+};
+
+/**
+ * @extends threads_queue_t
+ */
+struct ch_ready_list {
+  threads_queue_t       queue;      /**< @brief Threads queue.              */
+  tprio_t               prio;       /**< @brief This field must be
+                                                initialized to zero.        */
+  struct port_context   ctx;        /**< @brief Not used, present because
+                                                offsets.                    */
+#if (CH_CFG_USE_REGISTRY == TRUE) || defined(__DOXYGEN__)
+  thread_t              *newer;     /**< @brief Newer registry element.     */
+  thread_t              *older;     /**< @brief Older registry element.     */
+#endif
+  /* End of the fields shared with the thread_t structure.*/
+  thread_t              *current;   /**< @brief The currently running
+                                                thread.                     */
+};
+
+/**
+ * @brief   System debug data structure.
+ */
+struct ch_system_debug {
+  /**
+   * @brief   Pointer to the panic message.
+   * @details This pointer is meant to be accessed through the debugger, it is
+   *          written once and then the system is halted.
+   * @note    Accesses to this pointer must never be optimized out so the
+   *          field itself is declared volatile.
+   */
+  const char            * volatile panic_msg;
+#if (CH_DBG_SYSTEM_STATE_CHECK == TRUE) || defined(__DOXYGEN__)
+  /**
+   * @brief   ISR nesting level.
+   */
+  cnt_t                 isr_cnt;
+  /**
+   * @brief   Lock nesting level.
+   */
+  cnt_t                 lock_cnt;
+#endif
+#if (CH_DBG_TRACE_MASK != CH_DBG_TRACE_MASK_NONE) || defined(__DOXYGEN__)
+  /**
+   * @brief   Public trace buffer.
+   */
+  ch_trace_buffer_t     trace_buffer;
+#endif
+};
+
+/**
+ * @brief   System data structure.
+ * @note    This structure contain all the data areas used by the OS except
+ *          stacks.
+ */
+struct ch_system {
+  /**
+   * @brief   Ready list header.
+   */
+  ready_list_t          rlist;
+  /**
+   * @brief   Virtual timers delta list header.
+   */
+  virtual_timers_list_t vtlist;
+  /**
+   * @brief   System debug.
+   */
+  system_debug_t        dbg;
+  /**
+   * @brief   Main thread descriptor.
+   */
+  thread_t              mainthread;
+#if (CH_CFG_USE_TM == TRUE) || defined(__DOXYGEN__)
+  /**
+   * @brief   Time measurement calibration data.
+   */
+  tm_calibration_t      tm;
+#endif
+#if (CH_DBG_STATISTICS == TRUE) || defined(__DOXYGEN__)
+  /**
+   * @brief   Global kernel statistics.
+   */
+  kernel_stats_t        kernel_stats;
+#endif
+};
+
+/*===========================================================================*/
+/* Module macros.                                                            */
+/*===========================================================================*/
+
+/**
+ * @brief   Returns the priority of the first thread on the given ready list.
+ *
+ * @notapi
+ */
+#define firstprio(rlp)  ((rlp)->next->prio)
+
+/**
+ * @brief   Current thread pointer access macro.
+ * @note    This macro is not meant to be used in the application code but
+ *          only from within the kernel, use @p chThdGetSelfX() instead.
+ */
+#define currp ch.rlist.current
+
+/*===========================================================================*/
+/* External declarations.                                                    */
+/*===========================================================================*/
+
+#if !defined(__DOXYGEN__)
+extern ch_system_t ch;
+#endif
+
+/*
+ * Scheduler APIs.
+ */
+#ifdef __cplusplus
+extern "C" {
+#endif
+  void _scheduler_init(void);
+  thread_t *chSchReadyI(thread_t *tp);
+  thread_t *chSchReadyAheadI(thread_t *tp);
+  void chSchGoSleepS(tstate_t newstate);
+  msg_t chSchGoSleepTimeoutS(tstate_t newstate, systime_t time);
+  void chSchWakeupS(thread_t *ntp, msg_t msg);
+  void chSchRescheduleS(void);
+  bool chSchIsPreemptionRequired(void);
+  void chSchDoRescheduleBehind(void);
+  void chSchDoRescheduleAhead(void);
+  void chSchDoReschedule(void);
+#if CH_CFG_OPTIMIZE_SPEED == FALSE
+  void queue_prio_insert(thread_t *tp, threads_queue_t *tqp);
+  void queue_insert(thread_t *tp, threads_queue_t *tqp);
+  thread_t *queue_fifo_remove(threads_queue_t *tqp);
+  thread_t *queue_lifo_remove(threads_queue_t *tqp);
+  thread_t *queue_dequeue(thread_t *tp);
+  void list_insert(thread_t *tp, threads_list_t *tlp);
+  thread_t *list_remove(threads_list_t *tlp);
+#endif /* CH_CFG_OPTIMIZE_SPEED == FALSE */
+#ifdef __cplusplus
+}
+#endif
+
+/*===========================================================================*/
+/* Module inline functions.                                                  */
+/*===========================================================================*/
+
+/**
+ * @brief   Threads list initialization.
+ *
+ * @param[in] tlp       pointer to the threads list object
+ *
+ * @notapi
+ */
+static inline void list_init(threads_list_t *tlp) {
+
+  tlp->next = (thread_t *)tlp;
+}
+
+/**
+ * @brief   Evaluates to @p true if the specified threads list is empty.
+ *
+ * @param[in] tlp       pointer to the threads list object
+ * @return              The status of the list.
+ *
+ * @notapi
+ */
+static inline bool list_isempty(threads_list_t *tlp) {
+
+  return (bool)(tlp->next == (thread_t *)tlp);
+}
+
+/**
+ * @brief   Evaluates to @p true if the specified threads list is not empty.
+ *
+ * @param[in] tlp       pointer to the threads list object
+ * @return              The status of the list.
+ *
+ * @notapi
+ */
+static inline bool list_notempty(threads_list_t *tlp) {
+
+  return (bool)(tlp->next != (thread_t *)tlp);
+}
+
+/**
+ * @brief   Threads queue initialization.
+ *
+ * @param[in] tqp       pointer to the threads queue object
+ *
+ * @notapi
+ */
+static inline void queue_init(threads_queue_t *tqp) {
+
+  tqp->next = (thread_t *)tqp;
+  tqp->prev = (thread_t *)tqp;
+}
+
+/**
+ * @brief   Evaluates to @p true if the specified threads queue is empty.
+ *
+ * @param[in] tqp       pointer to the threads queue object
+ * @return              The status of the queue.
+ *
+ * @notapi
+ */
+static inline bool queue_isempty(const threads_queue_t *tqp) {
+
+  return (bool)(tqp->next == (const thread_t *)tqp);
+}
+
+/**
+ * @brief   Evaluates to @p true if the specified threads queue is not empty.
+ *
+ * @param[in] tqp       pointer to the threads queue object
+ * @return              The status of the queue.
+ *
+ * @notapi
+ */
+static inline bool queue_notempty(const threads_queue_t *tqp) {
+
+  return (bool)(tqp->next != (const thread_t *)tqp);
+}
+
+/* If the performance code path has been chosen then all the following
+   functions are inlined into the various kernel modules.*/
+#if CH_CFG_OPTIMIZE_SPEED == TRUE
+static inline void list_insert(thread_t *tp, threads_list_t *tlp) {
+
+  tp->next = tlp->next;
+  tlp->next = tp;
+}
+
+static inline thread_t *list_remove(threads_list_t *tlp) {
+
+  thread_t *tp = tlp->next;
+  tlp->next = tp->next;
+
+  return tp;
+}
+
+static inline void queue_prio_insert(thread_t *tp, threads_queue_t *tqp) {
+
+  thread_t *cp = (thread_t *)tqp;
+  do {
+    cp = cp->next;
+  } while ((cp != (thread_t *)tqp) && (cp->prio >= tp->prio));
+  tp->next = cp;
+  tp->prev = cp->prev;
+  tp->prev->next = tp;
+  cp->prev = tp;
+}
+
+static inline void queue_insert(thread_t *tp, threads_queue_t *tqp) {
+
+  tp->next = (thread_t *)tqp;
+  tp->prev = tqp->prev;
+  tp->prev->next = tp;
+  tqp->prev = tp;
+}
+
+static inline thread_t *queue_fifo_remove(threads_queue_t *tqp) {
+  thread_t *tp = tqp->next;
+
+  tqp->next = tp->next;
+  tqp->next->prev = (thread_t *)tqp;
+
+  return tp;
+}
+
+static inline thread_t *queue_lifo_remove(threads_queue_t *tqp) {
+  thread_t *tp = tqp->prev;
+
+  tqp->prev = tp->prev;
+  tqp->prev->next = (thread_t *)tqp;
+
+  return tp;
+}
+
+static inline thread_t *queue_dequeue(thread_t *tp) {
+
+  tp->prev->next = tp->next;
+  tp->next->prev = tp->prev;
+
+  return tp;
+}
+#endif /* CH_CFG_OPTIMIZE_SPEED == TRUE */
+
+/**
+ * @brief   Determines if the current thread must reschedule.
+ * @details This function returns @p true if there is a ready thread with
+ *          higher priority.
+ *
+ * @return              The priorities situation.
+ * @retval false        if rescheduling is not necessary.
+ * @retval true         if there is a ready thread at higher priority.
+ *
+ * @iclass
+ */
+static inline bool chSchIsRescRequiredI(void) {
+
+  chDbgCheckClassI();
+
+  return firstprio(&ch.rlist.queue) > currp->prio;
+}
+
+/**
+ * @brief   Determines if yielding is possible.
+ * @details This function returns @p true if there is a ready thread with
+ *          equal or higher priority.
+ *
+ * @return              The priorities situation.
+ * @retval false        if yielding is not possible.
+ * @retval true         if there is a ready thread at equal or higher priority.
+ *
+ * @sclass
+ */
+static inline bool chSchCanYieldS(void) {
+
+  chDbgCheckClassS();
+
+  return firstprio(&ch.rlist.queue) >= currp->prio;
+}
+
+/**
+ * @brief   Yields the time slot.
+ * @details Yields the CPU control to the next thread in the ready list with
+ *          equal or higher priority, if any.
+ *
+ * @sclass
+ */
+static inline void chSchDoYieldS(void) {
+
+  chDbgCheckClassS();
+
+  if (chSchCanYieldS()) {
+    chSchDoRescheduleBehind();
+  }
+}
+
+/**
+ * @brief   Inline-able preemption code.
+ * @details This is the common preemption code, this function must be invoked
+ *          exclusively from the port layer.
+ *
+ * @special
+ */
+static inline void chSchPreemption(void) {
+  tprio_t p1 = firstprio(&ch.rlist.queue);
+  tprio_t p2 = currp->prio;
+
+#if CH_CFG_TIME_QUANTUM > 0
+  if (currp->preempt > (tslices_t)0) {
+    if (p1 > p2) {
+      chSchDoRescheduleAhead();
+    }
+  }
+  else {
+    if (p1 >= p2) {
+      chSchDoRescheduleBehind();
+    }
+  }
+#else /* CH_CFG_TIME_QUANTUM == 0 */
+  if (p1 >= p2) {
+    chSchDoRescheduleAhead();
+  }
+#endif /* CH_CFG_TIME_QUANTUM == 0 */
+}
+
+#endif /* CHSCHD_H */
+
+/** @} */