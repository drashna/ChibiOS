--- conflicted
+++ resolved
@@ -1,274 +1,265 @@
-/*
-    ChibiOS - Copyright (C) 2006..2016 Giovanni Di Sirio.
-
-    This file is part of ChibiOS.
-
-    ChibiOS is free software; you can redistribute it and/or modify
-    it under the terms of the GNU General Public License as published by
-    the Free Software Foundation; either version 3 of the License, or
-    (at your option) any later version.
-
-    ChibiOS is distributed in the hope that it will be useful,
-    but WITHOUT ANY WARRANTY; without even the implied warranty of
-    MERCHANTABILITY or FITNESS FOR A PARTICULAR PURPOSE.  See the
-    GNU General Public License for more details.
-
-    You should have received a copy of the GNU General Public License
-    along with this program.  If not, see <http://www.gnu.org/licenses/>.
-*/
-
-/**
- * @file    chregistry.c
- * @brief   Threads registry code.
- *
- * @addtogroup registry
- * @details Threads Registry related APIs and services.
- *          <h2>Operation mode</h2>
- *          The Threads Registry is a double linked list that holds all the
- *          active threads in the system.<br>
- *          Operations defined for the registry:
- *          - <b>First</b>, returns the first, in creation order, active thread
- *            in the system.
- *          - <b>Next</b>, returns the next, in creation order, active thread
- *            in the system.
- *          .
- *          The registry is meant to be mainly a debug feature, for example,
- *          using the registry a debugger can enumerate the active threads
- *          in any given moment or the shell can print the active threads
- *          and their state.<br>
- *          Another possible use is for centralized threads memory management,
- *          terminating threads can pulse an event source and an event handler
- *          can perform a scansion of the registry in order to recover the
- *          memory.
- * @pre     In order to use the threads registry the @p CH_CFG_USE_REGISTRY
- *          option must be enabled in @p chconf.h.
- * @{
- */
-
-#include <string.h>
-
-#include "ch.h"
-
-#if (CH_CFG_USE_REGISTRY == TRUE) || defined(__DOXYGEN__)
-
-/*===========================================================================*/
-/* Module exported variables.                                                */
-/*===========================================================================*/
-
-/*===========================================================================*/
-/* Module local types.                                                       */
-/*===========================================================================*/
-
-/*===========================================================================*/
-/* Module local variables.                                                   */
-/*===========================================================================*/
-
-/*===========================================================================*/
-/* Module local functions.                                                   */
-/*===========================================================================*/
-
-#define _offsetof(st, m)                                                    \
-  /*lint -save -e9005 -e9033 -e413 [11.8, 10.8 1.3] Normal pointers
-    arithmetic, it is safe.*/                                               \
-  ((size_t)((char *)&((st *)0)->m - (char *)0))                             \
-  /*lint -restore*/
-
-/*===========================================================================*/
-/* Module exported functions.                                                */
-/*===========================================================================*/
-
-/*
- * OS signature in ROM plus debug-related information.
- */
-ROMCONST chdebug_t ch_debug = {
-  {'m', 'a', 'i', 'n'},
-  (uint8_t)0,
-  (uint8_t)sizeof (chdebug_t),
-  (uint16_t)(((unsigned)CH_KERNEL_MAJOR << 11U) |
-             ((unsigned)CH_KERNEL_MINOR << 6U) |
-             ((unsigned)CH_KERNEL_PATCH << 0U)),
-  (uint8_t)sizeof (void *),
-  (uint8_t)sizeof (systime_t),
-  (uint8_t)sizeof (thread_t),
-  (uint8_t)_offsetof(thread_t, prio),
-  (uint8_t)_offsetof(thread_t, ctx),
-  (uint8_t)_offsetof(thread_t, newer),
-  (uint8_t)_offsetof(thread_t, older),
-  (uint8_t)_offsetof(thread_t, name),
-#if CH_DBG_ENABLE_STACK_CHECK == TRUE
-  (uint8_t)_offsetof(thread_t, stklimit),
-<<<<<<< HEAD
-=======
-#else
-  (uint8_t)0,
-#endif
-  (uint8_t)_offsetof(thread_t, state),
-  (uint8_t)_offsetof(thread_t, flags),
-#if CH_CFG_USE_DYNAMIC == TRUE
-  (uint8_t)_offsetof(thread_t, refs),
->>>>>>> 5767275d
-#else
-  (uint8_t)0,
-#endif
-  (uint8_t)_offsetof(thread_t, state),
-  (uint8_t)0,                       /* Flags no more part of the structure. */
-  (uint8_t)0,                       /* Refs no more part of the structure.  */
-#if CH_CFG_TIME_QUANTUM > 0
-  (uint8_t)_offsetof(thread_t, preempt),
-#else
-  (uint8_t)0,
-#endif
-#if CH_DBG_THREADS_PROFILING == TRUE
-  (uint8_t)_offsetof(thread_t, time)
-#else
-  (uint8_t)0
-#endif
-};
-
-/**
- * @brief   Returns the first thread in the system.
- * @details Returns the most ancient thread in the system, usually this is
- *          the main thread unless it terminated. A reference is added to the
- *          returned thread in order to make sure its status is not lost.
- * @note    This function cannot return @p NULL because there is always at
- *          least one thread in the system.
- *
- * @return              A reference to the most ancient thread.
- *
- * @api
- */
-thread_t *chRegFirstThread(void) {
-  thread_t *tp;
-
-  chSysLock();
-  tp = ch.rlist.newer;
-<<<<<<< HEAD
-=======
-#if CH_CFG_USE_DYNAMIC == TRUE
-  tp->refs++;
-#endif
->>>>>>> 5767275d
-  chSysUnlock();
-
-  return tp;
-}
-
-/**
- * @brief   Returns the thread next to the specified one.
- * @details The reference counter of the specified thread is decremented and
- *          the reference counter of the returned thread is incremented.
- *
- * @param[in] tp        pointer to the thread
- * @return              A reference to the next thread.
- * @retval NULL         if there is no next thread.
- *
- * @api
- */
-thread_t *chRegNextThread(thread_t *tp) {
-  thread_t *ntp;
-
-  chSysLock();
-  ntp = tp->newer;
-  /*lint -save -e9087 -e740 [11.3, 1.3] Cast required by list handling.*/
-  if (ntp == (thread_t *)&ch.rlist) {
-  /*lint -restore*/
-    ntp = NULL;
-  }
-<<<<<<< HEAD
-=======
-#if CH_CFG_USE_DYNAMIC == TRUE
-  else {
-    chDbgAssert(ntp->refs < (trefs_t)255, "too many references");
-    ntp->refs++;
-  }
-#endif
->>>>>>> 5767275d
-  chSysUnlock();
-
-  return ntp;
-}
-
-/**
- * @brief   Retrieves a thread pointer by name.
- * @note    The reference counter of the found thread is increased by one so
- *          it cannot be disposed incidentally after the pointer has been
- *          returned.
- *
- * @param[in] name      the thread name
- * @return              A pointer to the found thread.
- * @retval NULL         if a matching thread has not been found.
- *
- * @api
- */
-thread_t *chRegFindThreadByName(const char *name) {
-  thread_t *ctp;
-
-  /* Scanning registry.*/
-  ctp = chRegFirstThread();
-  do {
-    if (strcmp(chRegGetThreadNameX(ctp), name) == 0) {
-      return ctp;
-    }
-    ctp = chRegNextThread(ctp);
-  } while (ctp != NULL);
-
-  return NULL;
-}
-
-/**
- * @brief   Confirms that a pointer is a valid thread pointer.
- * @note    The reference counter of the found thread is increased by one so
- *          it cannot be disposed incidentally after the pointer has been
- *          returned.
- *
- * @param[in] tp        pointer to the thread
- * @return              A pointer to the found thread.
- * @retval NULL         if a matching thread has not been found.
- *
- * @api
- */
-thread_t *chRegFindThreadByPointer(thread_t *tp) {
-  thread_t *ctp;
-
-  /* Scanning registry.*/
-  ctp = chRegFirstThread();
-  do {
-    if (ctp == tp) {
-      return ctp;
-    }
-    ctp = chRegNextThread(ctp);
-  } while (ctp != NULL);
-
-  return NULL;
-}
-
-/**
- * @brief   Confirms that a working area is being used by some active thread.
- * @note    The reference counter of the found thread is increased by one so
- *          it cannot be disposed incidentally after the pointer has been
- *          returned.
- *
- * @param[in] wa        pointer to a static working area
- * @return              A pointer to the found thread.
- * @retval NULL         if a matching thread has not been found.
- *
- * @api
- */
-thread_t *chRegFindThreadByWorkingArea(stkalign_t *wa) {
-  thread_t *ctp;
-
-  /* Scanning registry.*/
-  ctp = chRegFirstThread();
-  do {
-    if (ctp->stklimit == wa) {
-      return ctp;
-    }
-    ctp = chRegNextThread(ctp);
-  } while (ctp != NULL);
-
-  return NULL;
-}
-
-#endif /* CH_CFG_USE_REGISTRY == TRUE */
-
-/** @} */
+/*
+    ChibiOS - Copyright (C) 2006..2016 Giovanni Di Sirio.
+
+    This file is part of ChibiOS.
+
+    ChibiOS is free software; you can redistribute it and/or modify
+    it under the terms of the GNU General Public License as published by
+    the Free Software Foundation; either version 3 of the License, or
+    (at your option) any later version.
+
+    ChibiOS is distributed in the hope that it will be useful,
+    but WITHOUT ANY WARRANTY; without even the implied warranty of
+    MERCHANTABILITY or FITNESS FOR A PARTICULAR PURPOSE.  See the
+    GNU General Public License for more details.
+
+    You should have received a copy of the GNU General Public License
+    along with this program.  If not, see <http://www.gnu.org/licenses/>.
+*/
+
+/**
+ * @file    chregistry.c
+ * @brief   Threads registry code.
+ *
+ * @addtogroup registry
+ * @details Threads Registry related APIs and services.
+ *          <h2>Operation mode</h2>
+ *          The Threads Registry is a double linked list that holds all the
+ *          active threads in the system.<br>
+ *          Operations defined for the registry:
+ *          - <b>First</b>, returns the first, in creation order, active thread
+ *            in the system.
+ *          - <b>Next</b>, returns the next, in creation order, active thread
+ *            in the system.
+ *          .
+ *          The registry is meant to be mainly a debug feature, for example,
+ *          using the registry a debugger can enumerate the active threads
+ *          in any given moment or the shell can print the active threads
+ *          and their state.<br>
+ *          Another possible use is for centralized threads memory management,
+ *          terminating threads can pulse an event source and an event handler
+ *          can perform a scansion of the registry in order to recover the
+ *          memory.
+ * @pre     In order to use the threads registry the @p CH_CFG_USE_REGISTRY
+ *          option must be enabled in @p chconf.h.
+ * @{
+ */
+
+#include <string.h>
+
+#include "ch.h"
+
+#if (CH_CFG_USE_REGISTRY == TRUE) || defined(__DOXYGEN__)
+
+/*===========================================================================*/
+/* Module exported variables.                                                */
+/*===========================================================================*/
+
+/*===========================================================================*/
+/* Module local types.                                                       */
+/*===========================================================================*/
+
+/*===========================================================================*/
+/* Module local variables.                                                   */
+/*===========================================================================*/
+
+/*===========================================================================*/
+/* Module local functions.                                                   */
+/*===========================================================================*/
+
+#define _offsetof(st, m)                                                    \
+  /*lint -save -e9005 -e9033 -e413 [11.8, 10.8 1.3] Normal pointers
+    arithmetic, it is safe.*/                                               \
+  ((size_t)((char *)&((st *)0)->m - (char *)0))                             \
+  /*lint -restore*/
+
+/*===========================================================================*/
+/* Module exported functions.                                                */
+/*===========================================================================*/
+
+/*
+ * OS signature in ROM plus debug-related information.
+ */
+ROMCONST chdebug_t ch_debug = {
+  {'m', 'a', 'i', 'n'},
+  (uint8_t)0,
+  (uint8_t)sizeof (chdebug_t),
+  (uint16_t)(((unsigned)CH_KERNEL_MAJOR << 11U) |
+             ((unsigned)CH_KERNEL_MINOR << 6U) |
+             ((unsigned)CH_KERNEL_PATCH << 0U)),
+  (uint8_t)sizeof (void *),
+  (uint8_t)sizeof (systime_t),
+  (uint8_t)sizeof (thread_t),
+  (uint8_t)_offsetof(thread_t, prio),
+  (uint8_t)_offsetof(thread_t, ctx),
+  (uint8_t)_offsetof(thread_t, newer),
+  (uint8_t)_offsetof(thread_t, older),
+  (uint8_t)_offsetof(thread_t, name),
+#if CH_DBG_ENABLE_STACK_CHECK == TRUE
+  (uint8_t)_offsetof(thread_t, stklimit),
+#else
+  (uint8_t)0,
+#endif
+  (uint8_t)_offsetof(thread_t, state),
+  (uint8_t)_offsetof(thread_t, flags),
+#if CH_CFG_USE_DYNAMIC == TRUE
+  (uint8_t)_offsetof(thread_t, refs),
+#else
+  (uint8_t)0,
+#endif
+#if CH_CFG_TIME_QUANTUM > 0
+  (uint8_t)_offsetof(thread_t, preempt),
+#else
+  (uint8_t)0,
+#endif
+#if CH_DBG_THREADS_PROFILING == TRUE
+  (uint8_t)_offsetof(thread_t, time)
+#else
+  (uint8_t)0
+#endif
+};
+
+/**
+ * @brief   Returns the first thread in the system.
+ * @details Returns the most ancient thread in the system, usually this is
+ *          the main thread unless it terminated. A reference is added to the
+ *          returned thread in order to make sure its status is not lost.
+ * @note    This function cannot return @p NULL because there is always at
+ *          least one thread in the system.
+ *
+ * @return              A reference to the most ancient thread.
+ *
+ * @api
+ */
+thread_t *chRegFirstThread(void) {
+  thread_t *tp;
+
+  chSysLock();
+  tp = ch.rlist.newer;
+#if CH_CFG_USE_DYNAMIC == TRUE
+  tp->refs++;
+#endif
+  chSysUnlock();
+
+  return tp;
+}
+
+/**
+ * @brief   Returns the thread next to the specified one.
+ * @details The reference counter of the specified thread is decremented and
+ *          the reference counter of the returned thread is incremented.
+ *
+ * @param[in] tp        pointer to the thread
+ * @return              A reference to the next thread.
+ * @retval NULL         if there is no next thread.
+ *
+ * @api
+ */
+thread_t *chRegNextThread(thread_t *tp) {
+  thread_t *ntp;
+
+  chSysLock();
+  ntp = tp->newer;
+  /*lint -save -e9087 -e740 [11.3, 1.3] Cast required by list handling.*/
+  if (ntp == (thread_t *)&ch.rlist) {
+  /*lint -restore*/
+    ntp = NULL;
+  }
+#if CH_CFG_USE_DYNAMIC == TRUE
+  else {
+    chDbgAssert(ntp->refs < (trefs_t)255, "too many references");
+    ntp->refs++;
+  }
+#endif
+  chSysUnlock();
+#if CH_CFG_USE_DYNAMIC == TRUE
+  chThdRelease(tp);
+#endif
+
+  return ntp;
+}
+
+/**
+ * @brief   Retrieves a thread pointer by name.
+ * @note    The reference counter of the found thread is increased by one so
+ *          it cannot be disposed incidentally after the pointer has been
+ *          returned.
+ *
+ * @param[in] name      the thread name
+ * @return              A pointer to the found thread.
+ * @retval NULL         if a matching thread has not been found.
+ *
+ * @api
+ */
+thread_t *chRegFindThreadByName(const char *name) {
+  thread_t *ctp;
+
+  /* Scanning registry.*/
+  ctp = chRegFirstThread();
+  do {
+    if (strcmp(chRegGetThreadNameX(ctp), name) == 0) {
+      return ctp;
+    }
+    ctp = chRegNextThread(ctp);
+  } while (ctp != NULL);
+
+  return NULL;
+}
+
+/**
+ * @brief   Confirms that a pointer is a valid thread pointer.
+ * @note    The reference counter of the found thread is increased by one so
+ *          it cannot be disposed incidentally after the pointer has been
+ *          returned.
+ *
+ * @param[in] tp        pointer to the thread
+ * @return              A pointer to the found thread.
+ * @retval NULL         if a matching thread has not been found.
+ *
+ * @api
+ */
+thread_t *chRegFindThreadByPointer(thread_t *tp) {
+  thread_t *ctp;
+
+  /* Scanning registry.*/
+  ctp = chRegFirstThread();
+  do {
+    if (ctp == tp) {
+      return ctp;
+    }
+    ctp = chRegNextThread(ctp);
+  } while (ctp != NULL);
+
+  return NULL;
+}
+
+/**
+ * @brief   Confirms that a working area is being used by some active thread.
+ * @note    The reference counter of the found thread is increased by one so
+ *          it cannot be disposed incidentally after the pointer has been
+ *          returned.
+ *
+ * @param[in] wa        pointer to a static working area
+ * @return              A pointer to the found thread.
+ * @retval NULL         if a matching thread has not been found.
+ *
+ * @api
+ */
+thread_t *chRegFindThreadByWorkingArea(stkalign_t *wa) {
+  thread_t *ctp;
+
+  /* Scanning registry.*/
+  ctp = chRegFirstThread();
+  do {
+    if (ctp->stklimit == wa) {
+      return ctp;
+    }
+    ctp = chRegNextThread(ctp);
+  } while (ctp != NULL);
+
+  return NULL;
+}
+
+#endif /* CH_CFG_USE_REGISTRY == TRUE */
+
+/** @} */