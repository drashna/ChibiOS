--- conflicted
+++ resolved
@@ -1,96 +1,73 @@
-# List of all the ChibiOS/RT kernel files, there is no need to remove the files
-# from this list, you can disable parts of the kernel by editing chconf.h.
-ifeq ($(USE_SMART_BUILD),yes)
-CHCONF := $(strip $(shell cat chconf.h | egrep -e "define"))
-
-KERNSRC := $(CHIBIOS)/os/rt/src/chsys.c \
-           $(CHIBIOS)/os/rt/src/chdebug.c \
-           $(CHIBIOS)/os/rt/src/chvt.c \
-           $(CHIBIOS)/os/rt/src/chschd.c \
-           $(CHIBIOS)/os/rt/src/chthreads.c
-ifneq ($(findstring CH_CFG_USE_TM TRUE,$(CHCONF)),)
-KERNSRC += $(CHIBIOS)/os/rt/src/chtm.c
-endif
-ifneq ($(findstring CH_DBG_STATISTICS TRUE,$(CHCONF)),)
-KERNSRC += $(CHIBIOS)/os/rt/src/chstats.c
-endif
-ifneq ($(findstring CH_CFG_USE_REGISTRY TRUE,$(CHCONF)),)
-KERNSRC += $(CHIBIOS)/os/rt/src/chregistry.c
-endif
-ifneq ($(findstring CH_CFG_USE_SEMAPHORES TRUE,$(CHCONF)),)
-KERNSRC += $(CHIBIOS)/os/rt/src/chsem.c
-endif
-ifneq ($(findstring CH_CFG_USE_MUTEXES TRUE,$(CHCONF)),)
-KERNSRC += $(CHIBIOS)/os/rt/src/chmtx.c
-endif
-ifneq ($(findstring CH_CFG_USE_CONDVARS TRUE,$(CHCONF)),)
-KERNSRC += $(CHIBIOS)/os/rt/src/chcond.c
-endif
-ifneq ($(findstring CH_CFG_USE_EVENTS TRUE,$(CHCONF)),)
-KERNSRC += $(CHIBIOS)/os/rt/src/chevents.c
-endif
-ifneq ($(findstring CH_CFG_USE_MESSAGES TRUE,$(CHCONF)),)
-KERNSRC += $(CHIBIOS)/os/rt/src/chmsg.c
-endif
-<<<<<<< HEAD
-ifneq ($(findstring CH_CFG_USE_QUEUES TRUE,$(CHCONF)),)
-KERNSRC += $(CHIBIOS)/os/rt/src/chqueues.c
-=======
-ifneq ($(findstring CH_CFG_USE_DYNAMIC TRUE,$(CHCONF)),)
-KERNSRC += $(CHIBIOS)/os/rt/src/chdynamic.c
-endif
-ifneq ($(findstring CH_CFG_USE_MAILBOXES TRUE,$(CHCONF)),)
-KERNSRC += $(CHIBIOS)/os/common/oslib/src/chmboxes.c
->>>>>>> 5767275d
-endif
-ifneq ($(findstring CH_CFG_USE_MAILBOXES TRUE,$(CHCONF)),)
-KERNSRC += $(CHIBIOS)/os/common/oslib/src/chmboxes.c
-endif
-ifneq ($(findstring CH_CFG_USE_MEMCORE TRUE,$(CHCONF)),)
-KERNSRC += $(CHIBIOS)/os/common/oslib/src/chmemcore.c
-endif
-ifneq ($(findstring CH_CFG_USE_HEAP TRUE,$(CHCONF)),)
-KERNSRC += $(CHIBIOS)/os/common/oslib/src/chheap.c
-endif
-ifneq ($(findstring CH_CFG_USE_MEMPOOLS TRUE,$(CHCONF)),)
-KERNSRC += $(CHIBIOS)/os/common/oslib/src/chmempools.c
-<<<<<<< HEAD
-endif
-ifneq ($(findstring CH_CFG_USE_DYNAMIC TRUE,$(CHCONF)),)
-KERNSRC += $(CHIBIOS)/os/common/oslib/src/chdynamic.c
-=======
->>>>>>> 5767275d
-endif
-else
-KERNSRC := $(CHIBIOS)/os/rt/src/chsys.c \
-           $(CHIBIOS)/os/rt/src/chdebug.c \
-           $(CHIBIOS)/os/rt/src/chvt.c \
-           $(CHIBIOS)/os/rt/src/chschd.c \
-           $(CHIBIOS)/os/rt/src/chthreads.c \
-           $(CHIBIOS)/os/rt/src/chtm.c \
-           $(CHIBIOS)/os/rt/src/chstats.c \
-           $(CHIBIOS)/os/rt/src/chregistry.c \
-           $(CHIBIOS)/os/rt/src/chsem.c \
-           $(CHIBIOS)/os/rt/src/chmtx.c \
-           $(CHIBIOS)/os/rt/src/chcond.c \
-           $(CHIBIOS)/os/rt/src/chevents.c \
-           $(CHIBIOS)/os/rt/src/chmsg.c \
-<<<<<<< HEAD
-           $(CHIBIOS)/os/rt/src/chqueues.c \
-           $(CHIBIOS)/os/common/oslib/src/chmboxes.c \
-           $(CHIBIOS)/os/common/oslib/src/chmemcore.c \
-           $(CHIBIOS)/os/common/oslib/src/chheap.c \
-           $(CHIBIOS)/os/common/oslib/src/chmempools.c \
-           $(CHIBIOS)/os/common/oslib/src/chdynamic.c
-=======
-           $(CHIBIOS)/os/rt/src/chdynamic.c \
-           $(CHIBIOS)/os/common/oslib/src/chmboxes.c \
-           $(CHIBIOS)/os/common/oslib/src/chmemcore.c \
-           $(CHIBIOS)/os/common/oslib/src/chheap.c \
-           $(CHIBIOS)/os/common/oslib/src/chmempools.c
->>>>>>> 5767275d
-endif
-
-# Required include directories
-KERNINC := $(CHIBIOS)/os/rt/include \
-           $(CHIBIOS)/os/common/oslib/include
+# List of all the ChibiOS/RT kernel files, there is no need to remove the files
+# from this list, you can disable parts of the kernel by editing chconf.h.
+ifeq ($(USE_SMART_BUILD),yes)
+CHCONF := $(strip $(shell cat chconf.h | egrep -e "define"))
+
+KERNSRC := $(CHIBIOS)/os/rt/src/chsys.c \
+           $(CHIBIOS)/os/rt/src/chdebug.c \
+           $(CHIBIOS)/os/rt/src/chvt.c \
+           $(CHIBIOS)/os/rt/src/chschd.c \
+           $(CHIBIOS)/os/rt/src/chthreads.c
+ifneq ($(findstring CH_CFG_USE_TM TRUE,$(CHCONF)),)
+KERNSRC += $(CHIBIOS)/os/rt/src/chtm.c
+endif
+ifneq ($(findstring CH_DBG_STATISTICS TRUE,$(CHCONF)),)
+KERNSRC += $(CHIBIOS)/os/rt/src/chstats.c
+endif
+ifneq ($(findstring CH_CFG_USE_REGISTRY TRUE,$(CHCONF)),)
+KERNSRC += $(CHIBIOS)/os/rt/src/chregistry.c
+endif
+ifneq ($(findstring CH_CFG_USE_SEMAPHORES TRUE,$(CHCONF)),)
+KERNSRC += $(CHIBIOS)/os/rt/src/chsem.c
+endif
+ifneq ($(findstring CH_CFG_USE_MUTEXES TRUE,$(CHCONF)),)
+KERNSRC += $(CHIBIOS)/os/rt/src/chmtx.c
+endif
+ifneq ($(findstring CH_CFG_USE_CONDVARS TRUE,$(CHCONF)),)
+KERNSRC += $(CHIBIOS)/os/rt/src/chcond.c
+endif
+ifneq ($(findstring CH_CFG_USE_EVENTS TRUE,$(CHCONF)),)
+KERNSRC += $(CHIBIOS)/os/rt/src/chevents.c
+endif
+ifneq ($(findstring CH_CFG_USE_MESSAGES TRUE,$(CHCONF)),)
+KERNSRC += $(CHIBIOS)/os/rt/src/chmsg.c
+endif
+ifneq ($(findstring CH_CFG_USE_DYNAMIC TRUE,$(CHCONF)),)
+KERNSRC += $(CHIBIOS)/os/rt/src/chdynamic.c
+endif
+ifneq ($(findstring CH_CFG_USE_MAILBOXES TRUE,$(CHCONF)),)
+KERNSRC += $(CHIBIOS)/os/common/oslib/src/chmboxes.c
+endif
+ifneq ($(findstring CH_CFG_USE_MEMCORE TRUE,$(CHCONF)),)
+KERNSRC += $(CHIBIOS)/os/common/oslib/src/chmemcore.c
+endif
+ifneq ($(findstring CH_CFG_USE_HEAP TRUE,$(CHCONF)),)
+KERNSRC += $(CHIBIOS)/os/common/oslib/src/chheap.c
+endif
+ifneq ($(findstring CH_CFG_USE_MEMPOOLS TRUE,$(CHCONF)),)
+KERNSRC += $(CHIBIOS)/os/common/oslib/src/chmempools.c
+endif
+else
+KERNSRC := $(CHIBIOS)/os/rt/src/chsys.c \
+           $(CHIBIOS)/os/rt/src/chdebug.c \
+           $(CHIBIOS)/os/rt/src/chvt.c \
+           $(CHIBIOS)/os/rt/src/chschd.c \
+           $(CHIBIOS)/os/rt/src/chthreads.c \
+           $(CHIBIOS)/os/rt/src/chtm.c \
+           $(CHIBIOS)/os/rt/src/chstats.c \
+           $(CHIBIOS)/os/rt/src/chregistry.c \
+           $(CHIBIOS)/os/rt/src/chsem.c \
+           $(CHIBIOS)/os/rt/src/chmtx.c \
+           $(CHIBIOS)/os/rt/src/chcond.c \
+           $(CHIBIOS)/os/rt/src/chevents.c \
+           $(CHIBIOS)/os/rt/src/chmsg.c \
+           $(CHIBIOS)/os/rt/src/chdynamic.c \
+           $(CHIBIOS)/os/common/oslib/src/chmboxes.c \
+           $(CHIBIOS)/os/common/oslib/src/chmemcore.c \
+           $(CHIBIOS)/os/common/oslib/src/chheap.c \
+           $(CHIBIOS)/os/common/oslib/src/chmempools.c
+endif
+
+# Required include directories
+KERNINC := $(CHIBIOS)/os/rt/include \
+           $(CHIBIOS)/os/common/oslib/include