--- conflicted
+++ resolved
@@ -1,255 +1,235 @@
-/*
-    ChibiOS - Copyright (C) 2006..2016 Giovanni Di Sirio
-
-    Licensed under the Apache License, Version 2.0 (the "License");
-    you may not use this file except in compliance with the License.
-    You may obtain a copy of the License at
-
-        http://www.apache.org/licenses/LICENSE-2.0
-
-    Unless required by applicable law or agreed to in writing, software
-    distributed under the License is distributed on an "AS IS" BASIS,
-    WITHOUT WARRANTIES OR CONDITIONS OF ANY KIND, either express or implied.
-    See the License for the specific language governing permissions and
-    limitations under the License.
-*/
-/*
- * **** This file incorporates work covered by the following copyright and ****
- * **** permission notice:                                                 ****
- *
- * Copyright (c) 2001-2004 Swedish Institute of Computer Science.
- * All rights reserved.
- *
- * Redistribution and use in source and binary forms, with or without modification,
- * are permitted provided that the following conditions are met:
- *
- * 1. Redistributions of source code must retain the above copyright notice,
- *    this list of conditions and the following disclaimer.
- * 2. Redistributions in binary form must reproduce the above copyright notice,
- *    this list of conditions and the following disclaimer in the documentation
- *    and/or other materials provided with the distribution.
- * 3. The name of the author may not be used to endorse or promote products
- *    derived from this software without specific prior written permission.
- *
- * THIS SOFTWARE IS PROVIDED BY THE AUTHOR ``AS IS'' AND ANY EXPRESS OR IMPLIED
- * WARRANTIES, INCLUDING, BUT NOT LIMITED TO, THE IMPLIED WARRANTIES OF
- * MERCHANTABILITY AND FITNESS FOR A PARTICULAR PURPOSE ARE DISCLAIMED. IN NO EVENT
- * SHALL THE AUTHOR BE LIABLE FOR ANY DIRECT, INDIRECT, INCIDENTAL, SPECIAL,
- * EXEMPLARY, OR CONSEQUENTIAL DAMAGES (INCLUDING, BUT NOT LIMITED TO, PROCUREMENT
- * OF SUBSTITUTE GOODS OR SERVICES; LOSS OF USE, DATA, OR PROFITS; OR BUSINESS
- * INTERRUPTION) HOWEVER CAUSED AND ON ANY THEORY OF LIABILITY, WHETHER IN
- * CONTRACT, STRICT LIABILITY, OR TORT (INCLUDING NEGLIGENCE OR OTHERWISE) ARISING
- * IN ANY WAY OUT OF THE USE OF THIS SOFTWARE, EVEN IF ADVISED OF THE POSSIBILITY
- * OF SUCH DAMAGE.
- *
- * This file is part of the lwIP TCP/IP stack.
- *
- * Author: Adam Dunkels <adam@sics.se>
- *
- */
-
-// see http://lwip.wikia.com/wiki/Porting_for_an_OS for instructions
-
-#include "hal.h"
-
-#include "lwip/opt.h"
-#include "lwip/mem.h"
-#include "lwip/sys.h"
-#include "lwip/stats.h"
-
-#include "arch/cc.h"
-#include "arch/sys_arch.h"
-
-void sys_init(void) {
-
-}
-
-err_t sys_sem_new(sys_sem_t *sem, u8_t count) {
-
-  *sem = chHeapAlloc(NULL, sizeof(semaphore_t));
-  if (*sem == 0) {
-    SYS_STATS_INC(sem.err);
-    return ERR_MEM;
-  }
-  else {
-    chSemObjectInit(*sem, (cnt_t)count);
-    SYS_STATS_INC_USED(sem);
-    return ERR_OK;
-  }
-}
-
-void sys_sem_free(sys_sem_t *sem) {
-
-  chHeapFree(*sem);
-  *sem = SYS_SEM_NULL;
-  SYS_STATS_DEC(sem.used);
-}
-
-void sys_sem_signal(sys_sem_t *sem) {
-
-  chSemSignal(*sem);
-}
-
-/* CHIBIOS FIX: specific variant of this call to be called from within
-   a lock.*/
-void sys_sem_signal_S(sys_sem_t *sem) {
-
-  chSemSignalI(*sem);
-  chSchRescheduleS();
-<<<<<<< HEAD
-}
-
-u32_t sys_arch_sem_wait(sys_sem_t *sem, u32_t timeout) {
-  systime_t tmo, start, remaining;
-
-  osalSysLock();
-  tmo = timeout > 0 ? MS2ST((systime_t)timeout) : TIME_INFINITE;
-=======
-}
-
-u32_t sys_arch_sem_wait(sys_sem_t *sem, u32_t timeout) {
-  systime_t tmo, start, remaining;
-
-  osalSysLock();
-  tmo = timeout > 0 ? MS2ST((systime_t)timeout) : TIME_INFINITE;
->>>>>>> 5767275d
-  start = osalOsGetSystemTimeX();
-  if (chSemWaitTimeoutS(*sem, tmo) != MSG_OK) {
-    osalSysUnlock();
-    return SYS_ARCH_TIMEOUT;
-  }
-  remaining = osalOsGetSystemTimeX() - start;
-  osalSysUnlock();
-  return (u32_t)ST2MS(remaining);
-}
-
-int sys_sem_valid(sys_sem_t *sem) {
-  return *sem != SYS_SEM_NULL;
-}
-
-// typically called within lwIP after freeing a semaphore
-// to make sure the pointer is not left pointing to invalid data
-void sys_sem_set_invalid(sys_sem_t *sem) {
-  *sem = SYS_SEM_NULL;
-}
-
-err_t sys_mbox_new(sys_mbox_t *mbox, int size) {
-  
-  *mbox = chHeapAlloc(NULL, sizeof(mailbox_t) + sizeof(msg_t) * size);
-  if (*mbox == 0) {
-    SYS_STATS_INC(mbox.err);
-    return ERR_MEM;
-  }
-  else {
-    chMBObjectInit(*mbox, (void *)(((uint8_t *)*mbox) + sizeof(mailbox_t)), size);
-    SYS_STATS_INC(mbox.used);
-    return ERR_OK;
-  }
-}
-
-void sys_mbox_free(sys_mbox_t *mbox) {
-  cnt_t tmpcnt;
-
-  osalSysLock();
-  tmpcnt = chMBGetUsedCountI(*mbox);
-  osalSysUnlock();
-
-  if (tmpcnt != 0) {
-    // If there are messages still present in the mailbox when the mailbox
-    // is deallocated, it is an indication of a programming error in lwIP
-    // and the developer should be notified.
-    SYS_STATS_INC(mbox.err);
-    chMBReset(*mbox);
-  }
-  chHeapFree(*mbox);
-  *mbox = SYS_MBOX_NULL;
-  SYS_STATS_DEC(mbox.used);
-}
-
-void sys_mbox_post(sys_mbox_t *mbox, void *msg) {
-
-  chMBPost(*mbox, (msg_t)msg, TIME_INFINITE);
-}
-
-err_t sys_mbox_trypost(sys_mbox_t *mbox, void *msg) {
-
-  if (chMBPost(*mbox, (msg_t)msg, TIME_IMMEDIATE) == MSG_TIMEOUT) {
-    SYS_STATS_INC(mbox.err);
-    return ERR_MEM;
-  }
-  return ERR_OK;
-<<<<<<< HEAD
-}
-
-u32_t sys_arch_mbox_fetch(sys_mbox_t *mbox, void **msg, u32_t timeout) {
-  systime_t tmo, start, remaining;
-
-  osalSysLock();
-  tmo = timeout > 0 ? MS2ST((systime_t)timeout) : TIME_INFINITE;
-=======
-}
-
-u32_t sys_arch_mbox_fetch(sys_mbox_t *mbox, void **msg, u32_t timeout) {
-  systime_t tmo, start, remaining;
-
-  osalSysLock();
-  tmo = timeout > 0 ? MS2ST((systime_t)timeout) : TIME_INFINITE;
->>>>>>> 5767275d
-  start = osalOsGetSystemTimeX();
-  if (chMBFetchS(*mbox, (msg_t *)msg, tmo) != MSG_OK) {
-    osalSysUnlock();
-    return SYS_ARCH_TIMEOUT;
-  }
-  remaining = osalOsGetSystemTimeX() - start;
-  osalSysUnlock();
-  return (u32_t)ST2MS(remaining);
-}
-
-u32_t sys_arch_mbox_tryfetch(sys_mbox_t *mbox, void **msg) {
-
-  if (chMBFetch(*mbox, (msg_t *)msg, TIME_IMMEDIATE) == MSG_TIMEOUT)
-    return SYS_MBOX_EMPTY;
-  return 0;
-}
-
-int sys_mbox_valid(sys_mbox_t *mbox) {
-  return *mbox != SYS_MBOX_NULL;
-}
-
-// typically called within lwIP after freeing an mbox
-// to make sure the pointer is not left pointing to invalid data
-void sys_mbox_set_invalid(sys_mbox_t *mbox) {
-  *mbox = SYS_MBOX_NULL;
-}
-
-sys_thread_t sys_thread_new(const char *name, lwip_thread_fn thread,
-                            void *arg, int stacksize, int prio) {
-  thread_t *tp;
-
-  tp = chThdCreateFromHeap(NULL, THD_WORKING_AREA_SIZE(stacksize),
-                           name, prio, (tfunc_t)thread, arg);
-  return (sys_thread_t)tp;
-}
-
-sys_prot_t sys_arch_protect(void) {
-
-  return chSysGetStatusAndLockX();
-}
-
-void sys_arch_unprotect(sys_prot_t pval) {
-
-  osalSysRestoreStatusX((syssts_t)pval);
-}
-
-u32_t sys_now(void) {
-
-#if OSAL_ST_FREQUENCY == 1000
-  return (u32_t)osalOsGetSystemTimeX();
-#elif (OSAL_ST_FREQUENCY / 1000) >= 1 && (OSAL_ST_FREQUENCY % 1000) == 0
-  return ((u32_t)osalOsGetSystemTimeX() - 1) / (OSAL_ST_FREQUENCY / 1000) + 1;
-#elif (1000 / OSAL_ST_FREQUENCY) >= 1 && (1000 % OSAL_ST_FREQUENCY) == 0
-  return ((u32_t)osalOsGetSystemTimeX() - 1) * (1000 / OSAL_ST_FREQUENCY) + 1;
-#else
-  return (u32_t)(((u64_t)(osalOsGetSystemTimeX() - 1) * 1000) / OSAL_ST_FREQUENCY) + 1;
-#endif
-}
+/*
+    ChibiOS - Copyright (C) 2006..2016 Giovanni Di Sirio
+
+    Licensed under the Apache License, Version 2.0 (the "License");
+    you may not use this file except in compliance with the License.
+    You may obtain a copy of the License at
+
+        http://www.apache.org/licenses/LICENSE-2.0
+
+    Unless required by applicable law or agreed to in writing, software
+    distributed under the License is distributed on an "AS IS" BASIS,
+    WITHOUT WARRANTIES OR CONDITIONS OF ANY KIND, either express or implied.
+    See the License for the specific language governing permissions and
+    limitations under the License.
+*/
+/*
+ * **** This file incorporates work covered by the following copyright and ****
+ * **** permission notice:                                                 ****
+ *
+ * Copyright (c) 2001-2004 Swedish Institute of Computer Science.
+ * All rights reserved.
+ *
+ * Redistribution and use in source and binary forms, with or without modification,
+ * are permitted provided that the following conditions are met:
+ *
+ * 1. Redistributions of source code must retain the above copyright notice,
+ *    this list of conditions and the following disclaimer.
+ * 2. Redistributions in binary form must reproduce the above copyright notice,
+ *    this list of conditions and the following disclaimer in the documentation
+ *    and/or other materials provided with the distribution.
+ * 3. The name of the author may not be used to endorse or promote products
+ *    derived from this software without specific prior written permission.
+ *
+ * THIS SOFTWARE IS PROVIDED BY THE AUTHOR ``AS IS'' AND ANY EXPRESS OR IMPLIED
+ * WARRANTIES, INCLUDING, BUT NOT LIMITED TO, THE IMPLIED WARRANTIES OF
+ * MERCHANTABILITY AND FITNESS FOR A PARTICULAR PURPOSE ARE DISCLAIMED. IN NO EVENT
+ * SHALL THE AUTHOR BE LIABLE FOR ANY DIRECT, INDIRECT, INCIDENTAL, SPECIAL,
+ * EXEMPLARY, OR CONSEQUENTIAL DAMAGES (INCLUDING, BUT NOT LIMITED TO, PROCUREMENT
+ * OF SUBSTITUTE GOODS OR SERVICES; LOSS OF USE, DATA, OR PROFITS; OR BUSINESS
+ * INTERRUPTION) HOWEVER CAUSED AND ON ANY THEORY OF LIABILITY, WHETHER IN
+ * CONTRACT, STRICT LIABILITY, OR TORT (INCLUDING NEGLIGENCE OR OTHERWISE) ARISING
+ * IN ANY WAY OUT OF THE USE OF THIS SOFTWARE, EVEN IF ADVISED OF THE POSSIBILITY
+ * OF SUCH DAMAGE.
+ *
+ * This file is part of the lwIP TCP/IP stack.
+ *
+ * Author: Adam Dunkels <adam@sics.se>
+ *
+ */
+
+// see http://lwip.wikia.com/wiki/Porting_for_an_OS for instructions
+
+#include "hal.h"
+
+#include "lwip/opt.h"
+#include "lwip/mem.h"
+#include "lwip/sys.h"
+#include "lwip/stats.h"
+
+#include "arch/cc.h"
+#include "arch/sys_arch.h"
+
+void sys_init(void) {
+
+}
+
+err_t sys_sem_new(sys_sem_t *sem, u8_t count) {
+
+  *sem = chHeapAlloc(NULL, sizeof(semaphore_t));
+  if (*sem == 0) {
+    SYS_STATS_INC(sem.err);
+    return ERR_MEM;
+  }
+  else {
+    chSemObjectInit(*sem, (cnt_t)count);
+    SYS_STATS_INC_USED(sem);
+    return ERR_OK;
+  }
+}
+
+void sys_sem_free(sys_sem_t *sem) {
+
+  chHeapFree(*sem);
+  *sem = SYS_SEM_NULL;
+  SYS_STATS_DEC(sem.used);
+}
+
+void sys_sem_signal(sys_sem_t *sem) {
+
+  chSemSignal(*sem);
+}
+
+/* CHIBIOS FIX: specific variant of this call to be called from within
+   a lock.*/
+void sys_sem_signal_S(sys_sem_t *sem) {
+
+  chSemSignalI(*sem);
+  chSchRescheduleS();
+}
+
+u32_t sys_arch_sem_wait(sys_sem_t *sem, u32_t timeout) {
+  systime_t tmo, start, remaining;
+
+  osalSysLock();
+  tmo = timeout > 0 ? MS2ST((systime_t)timeout) : TIME_INFINITE;
+  start = osalOsGetSystemTimeX();
+  if (chSemWaitTimeoutS(*sem, tmo) != MSG_OK) {
+    osalSysUnlock();
+    return SYS_ARCH_TIMEOUT;
+  }
+  remaining = osalOsGetSystemTimeX() - start;
+  osalSysUnlock();
+  return (u32_t)ST2MS(remaining);
+}
+
+int sys_sem_valid(sys_sem_t *sem) {
+  return *sem != SYS_SEM_NULL;
+}
+
+// typically called within lwIP after freeing a semaphore
+// to make sure the pointer is not left pointing to invalid data
+void sys_sem_set_invalid(sys_sem_t *sem) {
+  *sem = SYS_SEM_NULL;
+}
+
+err_t sys_mbox_new(sys_mbox_t *mbox, int size) {
+  
+  *mbox = chHeapAlloc(NULL, sizeof(mailbox_t) + sizeof(msg_t) * size);
+  if (*mbox == 0) {
+    SYS_STATS_INC(mbox.err);
+    return ERR_MEM;
+  }
+  else {
+    chMBObjectInit(*mbox, (void *)(((uint8_t *)*mbox) + sizeof(mailbox_t)), size);
+    SYS_STATS_INC(mbox.used);
+    return ERR_OK;
+  }
+}
+
+void sys_mbox_free(sys_mbox_t *mbox) {
+  cnt_t tmpcnt;
+
+  osalSysLock();
+  tmpcnt = chMBGetUsedCountI(*mbox);
+  osalSysUnlock();
+
+  if (tmpcnt != 0) {
+    // If there are messages still present in the mailbox when the mailbox
+    // is deallocated, it is an indication of a programming error in lwIP
+    // and the developer should be notified.
+    SYS_STATS_INC(mbox.err);
+    chMBReset(*mbox);
+  }
+  chHeapFree(*mbox);
+  *mbox = SYS_MBOX_NULL;
+  SYS_STATS_DEC(mbox.used);
+}
+
+void sys_mbox_post(sys_mbox_t *mbox, void *msg) {
+
+  chMBPost(*mbox, (msg_t)msg, TIME_INFINITE);
+}
+
+err_t sys_mbox_trypost(sys_mbox_t *mbox, void *msg) {
+
+  if (chMBPost(*mbox, (msg_t)msg, TIME_IMMEDIATE) == MSG_TIMEOUT) {
+    SYS_STATS_INC(mbox.err);
+    return ERR_MEM;
+  }
+  return ERR_OK;
+}
+
+u32_t sys_arch_mbox_fetch(sys_mbox_t *mbox, void **msg, u32_t timeout) {
+  systime_t tmo, start, remaining;
+
+  osalSysLock();
+  tmo = timeout > 0 ? MS2ST((systime_t)timeout) : TIME_INFINITE;
+  start = osalOsGetSystemTimeX();
+  if (chMBFetchS(*mbox, (msg_t *)msg, tmo) != MSG_OK) {
+    osalSysUnlock();
+    return SYS_ARCH_TIMEOUT;
+  }
+  remaining = osalOsGetSystemTimeX() - start;
+  osalSysUnlock();
+  return (u32_t)ST2MS(remaining);
+}
+
+u32_t sys_arch_mbox_tryfetch(sys_mbox_t *mbox, void **msg) {
+
+  if (chMBFetch(*mbox, (msg_t *)msg, TIME_IMMEDIATE) == MSG_TIMEOUT)
+    return SYS_MBOX_EMPTY;
+  return 0;
+}
+
+int sys_mbox_valid(sys_mbox_t *mbox) {
+  return *mbox != SYS_MBOX_NULL;
+}
+
+// typically called within lwIP after freeing an mbox
+// to make sure the pointer is not left pointing to invalid data
+void sys_mbox_set_invalid(sys_mbox_t *mbox) {
+  *mbox = SYS_MBOX_NULL;
+}
+
+sys_thread_t sys_thread_new(const char *name, lwip_thread_fn thread,
+                            void *arg, int stacksize, int prio) {
+  thread_t *tp;
+
+  tp = chThdCreateFromHeap(NULL, THD_WORKING_AREA_SIZE(stacksize),
+                           name, prio, (tfunc_t)thread, arg);
+  return (sys_thread_t)tp;
+}
+
+sys_prot_t sys_arch_protect(void) {
+
+  return chSysGetStatusAndLockX();
+}
+
+void sys_arch_unprotect(sys_prot_t pval) {
+
+  osalSysRestoreStatusX((syssts_t)pval);
+}
+
+u32_t sys_now(void) {
+
+#if OSAL_ST_FREQUENCY == 1000
+  return (u32_t)osalOsGetSystemTimeX();
+#elif (OSAL_ST_FREQUENCY / 1000) >= 1 && (OSAL_ST_FREQUENCY % 1000) == 0
+  return ((u32_t)osalOsGetSystemTimeX() - 1) / (OSAL_ST_FREQUENCY / 1000) + 1;
+#elif (1000 / OSAL_ST_FREQUENCY) >= 1 && (1000 % OSAL_ST_FREQUENCY) == 0
+  return ((u32_t)osalOsGetSystemTimeX() - 1) * (1000 / OSAL_ST_FREQUENCY) + 1;
+#else
+  return (u32_t)(((u64_t)(osalOsGetSystemTimeX() - 1) * 1000) / OSAL_ST_FREQUENCY) + 1;
+#endif
+}