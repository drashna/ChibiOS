/*
    ChibiOS/RT - Copyright (C) 2006,2007,2008,2009,2010,
                 2011,2012,2013 Giovanni Di Sirio.

    This file is part of ChibiOS/RT.

    ChibiOS/RT is free software; you can redistribute it and/or modify
    it under the terms of the GNU General Public License as published by
    the Free Software Foundation; either version 3 of the License, or
    (at your option) any later version.

    ChibiOS/RT is distributed in the hope that it will be useful,
    but WITHOUT ANY WARRANTY; without even the implied warranty of
    MERCHANTABILITY or FITNESS FOR A PARTICULAR PURPOSE.  See the
    GNU General Public License for more details.

    You should have received a copy of the GNU General Public License
    along with this program.  If not, see <http://www.gnu.org/licenses/>.
*/

/**
 * @file    gpt.c
 * @brief   GPT Driver code.
 *
 * @addtogroup GPT
 * @{
 */

#include "hal.h"

#if HAL_USE_GPT || defined(__DOXYGEN__)

/*===========================================================================*/
/* Driver local definitions.                                                 */
/*===========================================================================*/

/*===========================================================================*/
/* Driver exported variables.                                                */
/*===========================================================================*/

/*===========================================================================*/
/* Driver local variables and types.                                         */
/*===========================================================================*/

/*===========================================================================*/
/* Driver local functions.                                                   */
/*===========================================================================*/

/*===========================================================================*/
/* Driver exported functions.                                                */
/*===========================================================================*/

/**
 * @brief   GPT Driver initialization.
 * @note    This function is implicitly invoked by @p halInit(), there is
 *          no need to explicitly initialize the driver.
 *
 * @init
 */
void gptInit(void) {

  gpt_lld_init();
}

/**
 * @brief   Initializes the standard part of a @p GPTDriver structure.
 *
 * @param[out] gptp     pointer to the @p GPTDriver object
 *
 * @init
 */
void gptObjectInit(GPTDriver *gptp) {

  gptp->state  = GPT_STOP;
  gptp->config = NULL;
}

/**
 * @brief   Configures and activates the GPT peripheral.
 *
 * @param[in] gptp      pointer to the @p GPTDriver object
 * @param[in] config    pointer to the @p GPTConfig object
 *
 * @api
 */
void gptStart(GPTDriver *gptp, const GPTConfig *config) {

<<<<<<< HEAD
  chDbgCheck((gptp != NULL) && (config != NULL), "gptStart");
=======
  osalDbgCheck((gptp != NULL) && (config != NULL));
>>>>>>> ffba5607

  osalSysLock();
  osalDbgAssert((gptp->state == GPT_STOP) || (gptp->state == GPT_READY),
              "invalid state");
  gptp->config = config;
  gpt_lld_start(gptp);
  gptp->state = GPT_READY;
  osalSysUnlock();
}

/**
 * @brief   Deactivates the GPT peripheral.
 *
 * @param[in] gptp      pointer to the @p GPTDriver object
 *
 * @api
 */
void gptStop(GPTDriver *gptp) {

  osalDbgCheck(gptp != NULL);

  osalSysLock();
  osalDbgAssert((gptp->state == GPT_STOP) || (gptp->state == GPT_READY),
                "invalid state");
  gpt_lld_stop(gptp);
  gptp->state = GPT_STOP;
  osalSysUnlock();
}

/**
 * @brief   Changes the interval of GPT peripheral.
 * @details This function changes the interval of a running GPT unit.
 * @pre     The GPT unit must be running in continuous mode.
 * @post    The GPT unit interval is changed to the new value.
 *
 * @param[in] gptp      pointer to a @p GPTDriver object
 * @param[in] interval  new cycle time in timer ticks
 *
 * @api
 */
void gptChangeInterval(GPTDriver *gptp, gptcnt_t interval) {

  osalDbgCheck(gptp != NULL);

  osalSysLock();
  osalDbgAssert(gptp->state == GPT_CONTINUOUS,
                "invalid state");
  gptChangeIntervalI(gptp, interval);
  osalSysUnlock();
}

/**
 * @brief   Starts the timer in continuous mode.
 *
 * @param[in] gptp      pointer to the @p GPTDriver object
 * @param[in] interval  period in ticks
 *
 * @api
 */
void gptStartContinuous(GPTDriver *gptp, gptcnt_t interval) {

  osalSysLock();
  gptStartContinuousI(gptp, interval);
  osalSysUnlock();
}

/**
 * @brief   Starts the timer in continuous mode.
 *
 * @param[in] gptp      pointer to the @p GPTDriver object
 * @param[in] interval  period in ticks
 *
 * @iclass
 */
void gptStartContinuousI(GPTDriver *gptp, gptcnt_t interval) {

  osalDbgCheckClassI();
  osalDbgCheck(gptp != NULL);
  osalDbgAssert(gptp->state == GPT_READY,
                "invalid state");

  gptp->state = GPT_CONTINUOUS;
  gpt_lld_start_timer(gptp, interval);
}

/**
 * @brief   Starts the timer in one shot mode.
 *
 * @param[in] gptp      pointer to the @p GPTDriver object
 * @param[in] interval  time interval in ticks
 *
 * @api
 */
void gptStartOneShot(GPTDriver *gptp, gptcnt_t interval) {

  osalSysLock();
  gptStartOneShotI(gptp, interval);
  osalSysUnlock();
}

/**
 * @brief   Starts the timer in one shot mode.
 *
 * @param[in] gptp      pointer to the @p GPTDriver object
 * @param[in] interval  time interval in ticks
 *
 * @api
 */
void gptStartOneShotI(GPTDriver *gptp, gptcnt_t interval) {

  osalDbgCheckClassI();
  osalDbgCheck(gptp != NULL);
  osalDbgCheck(gptp->config->callback != NULL);
  osalDbgAssert(gptp->state == GPT_READY,
                "invalid state");

  gptp->state = GPT_ONESHOT;
  gpt_lld_start_timer(gptp, interval);
}

/**
 * @brief   Stops the timer.
 *
 * @param[in] gptp      pointer to the @p GPTDriver object
 *
 * @api
 */
void gptStopTimer(GPTDriver *gptp) {

  osalSysLock();
  gptStopTimerI(gptp);
  osalSysUnlock();
}

/**
 * @brief   Stops the timer.
 *
 * @param[in] gptp      pointer to the @p GPTDriver object
 *
 * @api
 */
void gptStopTimerI(GPTDriver *gptp) {

  osalDbgCheckClassI();
  osalDbgCheck(gptp != NULL);
  osalDbgAssert((gptp->state == GPT_READY) || (gptp->state == GPT_CONTINUOUS) ||
                (gptp->state == GPT_ONESHOT),
                "invalid state");

  gptp->state = GPT_READY;
  gpt_lld_stop_timer(gptp);
}

/**
 * @brief   Starts the timer in one shot mode and waits for completion.
 * @details This function specifically polls the timer waiting for completion
 *          in order to not have extra delays caused by interrupt servicing,
 *          this function is only recommended for short delays.
 * @note    The configured callback is not invoked when using this function.
 *
 * @param[in] gptp      pointer to the @p GPTDriver object
 * @param[in] interval  time interval in ticks
 *
 * @api
 */
void gptPolledDelay(GPTDriver *gptp, gptcnt_t interval) {

  osalDbgAssert(gptp->state == GPT_READY,
                "invalid state");

  gptp->state = GPT_ONESHOT;
  gpt_lld_polled_delay(gptp, interval);
  gptp->state = GPT_READY;
}

#endif /* HAL_USE_GPT */

/** @} */
<|MERGE_RESOLUTION|>--- conflicted
+++ resolved
@@ -1,270 +1,266 @@
-/*
-    ChibiOS/RT - Copyright (C) 2006,2007,2008,2009,2010,
-                 2011,2012,2013 Giovanni Di Sirio.
-
-    This file is part of ChibiOS/RT.
-
-    ChibiOS/RT is free software; you can redistribute it and/or modify
-    it under the terms of the GNU General Public License as published by
-    the Free Software Foundation; either version 3 of the License, or
-    (at your option) any later version.
-
-    ChibiOS/RT is distributed in the hope that it will be useful,
-    but WITHOUT ANY WARRANTY; without even the implied warranty of
-    MERCHANTABILITY or FITNESS FOR A PARTICULAR PURPOSE.  See the
-    GNU General Public License for more details.
-
-    You should have received a copy of the GNU General Public License
-    along with this program.  If not, see <http://www.gnu.org/licenses/>.
-*/
-
-/**
- * @file    gpt.c
- * @brief   GPT Driver code.
- *
- * @addtogroup GPT
- * @{
- */
-
-#include "hal.h"
-
-#if HAL_USE_GPT || defined(__DOXYGEN__)
-
-/*===========================================================================*/
-/* Driver local definitions.                                                 */
-/*===========================================================================*/
-
-/*===========================================================================*/
-/* Driver exported variables.                                                */
-/*===========================================================================*/
-
-/*===========================================================================*/
-/* Driver local variables and types.                                         */
-/*===========================================================================*/
-
-/*===========================================================================*/
-/* Driver local functions.                                                   */
-/*===========================================================================*/
-
-/*===========================================================================*/
-/* Driver exported functions.                                                */
-/*===========================================================================*/
-
-/**
- * @brief   GPT Driver initialization.
- * @note    This function is implicitly invoked by @p halInit(), there is
- *          no need to explicitly initialize the driver.
- *
- * @init
- */
-void gptInit(void) {
-
-  gpt_lld_init();
-}
-
-/**
- * @brief   Initializes the standard part of a @p GPTDriver structure.
- *
- * @param[out] gptp     pointer to the @p GPTDriver object
- *
- * @init
- */
-void gptObjectInit(GPTDriver *gptp) {
-
-  gptp->state  = GPT_STOP;
-  gptp->config = NULL;
-}
-
-/**
- * @brief   Configures and activates the GPT peripheral.
- *
- * @param[in] gptp      pointer to the @p GPTDriver object
- * @param[in] config    pointer to the @p GPTConfig object
- *
- * @api
- */
-void gptStart(GPTDriver *gptp, const GPTConfig *config) {
-
-<<<<<<< HEAD
-  chDbgCheck((gptp != NULL) && (config != NULL), "gptStart");
-=======
-  osalDbgCheck((gptp != NULL) && (config != NULL));
->>>>>>> ffba5607
-
-  osalSysLock();
-  osalDbgAssert((gptp->state == GPT_STOP) || (gptp->state == GPT_READY),
-              "invalid state");
-  gptp->config = config;
-  gpt_lld_start(gptp);
-  gptp->state = GPT_READY;
-  osalSysUnlock();
-}
-
-/**
- * @brief   Deactivates the GPT peripheral.
- *
- * @param[in] gptp      pointer to the @p GPTDriver object
- *
- * @api
- */
-void gptStop(GPTDriver *gptp) {
-
-  osalDbgCheck(gptp != NULL);
-
-  osalSysLock();
-  osalDbgAssert((gptp->state == GPT_STOP) || (gptp->state == GPT_READY),
-                "invalid state");
-  gpt_lld_stop(gptp);
-  gptp->state = GPT_STOP;
-  osalSysUnlock();
-}
-
-/**
- * @brief   Changes the interval of GPT peripheral.
- * @details This function changes the interval of a running GPT unit.
- * @pre     The GPT unit must be running in continuous mode.
- * @post    The GPT unit interval is changed to the new value.
- *
- * @param[in] gptp      pointer to a @p GPTDriver object
- * @param[in] interval  new cycle time in timer ticks
- *
- * @api
- */
-void gptChangeInterval(GPTDriver *gptp, gptcnt_t interval) {
-
-  osalDbgCheck(gptp != NULL);
-
-  osalSysLock();
-  osalDbgAssert(gptp->state == GPT_CONTINUOUS,
-                "invalid state");
-  gptChangeIntervalI(gptp, interval);
-  osalSysUnlock();
-}
-
-/**
- * @brief   Starts the timer in continuous mode.
- *
- * @param[in] gptp      pointer to the @p GPTDriver object
- * @param[in] interval  period in ticks
- *
- * @api
- */
-void gptStartContinuous(GPTDriver *gptp, gptcnt_t interval) {
-
-  osalSysLock();
-  gptStartContinuousI(gptp, interval);
-  osalSysUnlock();
-}
-
-/**
- * @brief   Starts the timer in continuous mode.
- *
- * @param[in] gptp      pointer to the @p GPTDriver object
- * @param[in] interval  period in ticks
- *
- * @iclass
- */
-void gptStartContinuousI(GPTDriver *gptp, gptcnt_t interval) {
-
-  osalDbgCheckClassI();
-  osalDbgCheck(gptp != NULL);
-  osalDbgAssert(gptp->state == GPT_READY,
-                "invalid state");
-
-  gptp->state = GPT_CONTINUOUS;
-  gpt_lld_start_timer(gptp, interval);
-}
-
-/**
- * @brief   Starts the timer in one shot mode.
- *
- * @param[in] gptp      pointer to the @p GPTDriver object
- * @param[in] interval  time interval in ticks
- *
- * @api
- */
-void gptStartOneShot(GPTDriver *gptp, gptcnt_t interval) {
-
-  osalSysLock();
-  gptStartOneShotI(gptp, interval);
-  osalSysUnlock();
-}
-
-/**
- * @brief   Starts the timer in one shot mode.
- *
- * @param[in] gptp      pointer to the @p GPTDriver object
- * @param[in] interval  time interval in ticks
- *
- * @api
- */
-void gptStartOneShotI(GPTDriver *gptp, gptcnt_t interval) {
-
-  osalDbgCheckClassI();
-  osalDbgCheck(gptp != NULL);
-  osalDbgCheck(gptp->config->callback != NULL);
-  osalDbgAssert(gptp->state == GPT_READY,
-                "invalid state");
-
-  gptp->state = GPT_ONESHOT;
-  gpt_lld_start_timer(gptp, interval);
-}
-
-/**
- * @brief   Stops the timer.
- *
- * @param[in] gptp      pointer to the @p GPTDriver object
- *
- * @api
- */
-void gptStopTimer(GPTDriver *gptp) {
-
-  osalSysLock();
-  gptStopTimerI(gptp);
-  osalSysUnlock();
-}
-
-/**
- * @brief   Stops the timer.
- *
- * @param[in] gptp      pointer to the @p GPTDriver object
- *
- * @api
- */
-void gptStopTimerI(GPTDriver *gptp) {
-
-  osalDbgCheckClassI();
-  osalDbgCheck(gptp != NULL);
-  osalDbgAssert((gptp->state == GPT_READY) || (gptp->state == GPT_CONTINUOUS) ||
-                (gptp->state == GPT_ONESHOT),
-                "invalid state");
-
-  gptp->state = GPT_READY;
-  gpt_lld_stop_timer(gptp);
-}
-
-/**
- * @brief   Starts the timer in one shot mode and waits for completion.
- * @details This function specifically polls the timer waiting for completion
- *          in order to not have extra delays caused by interrupt servicing,
- *          this function is only recommended for short delays.
- * @note    The configured callback is not invoked when using this function.
- *
- * @param[in] gptp      pointer to the @p GPTDriver object
- * @param[in] interval  time interval in ticks
- *
- * @api
- */
-void gptPolledDelay(GPTDriver *gptp, gptcnt_t interval) {
-
-  osalDbgAssert(gptp->state == GPT_READY,
-                "invalid state");
-
-  gptp->state = GPT_ONESHOT;
-  gpt_lld_polled_delay(gptp, interval);
-  gptp->state = GPT_READY;
-}
-
-#endif /* HAL_USE_GPT */
-
-/** @} */
+/*
+    ChibiOS/RT - Copyright (C) 2006,2007,2008,2009,2010,
+                 2011,2012,2013 Giovanni Di Sirio.
+
+    This file is part of ChibiOS/RT.
+
+    ChibiOS/RT is free software; you can redistribute it and/or modify
+    it under the terms of the GNU General Public License as published by
+    the Free Software Foundation; either version 3 of the License, or
+    (at your option) any later version.
+
+    ChibiOS/RT is distributed in the hope that it will be useful,
+    but WITHOUT ANY WARRANTY; without even the implied warranty of
+    MERCHANTABILITY or FITNESS FOR A PARTICULAR PURPOSE.  See the
+    GNU General Public License for more details.
+
+    You should have received a copy of the GNU General Public License
+    along with this program.  If not, see <http://www.gnu.org/licenses/>.
+*/
+
+/**
+ * @file    gpt.c
+ * @brief   GPT Driver code.
+ *
+ * @addtogroup GPT
+ * @{
+ */
+
+#include "hal.h"
+
+#if HAL_USE_GPT || defined(__DOXYGEN__)
+
+/*===========================================================================*/
+/* Driver local definitions.                                                 */
+/*===========================================================================*/
+
+/*===========================================================================*/
+/* Driver exported variables.                                                */
+/*===========================================================================*/
+
+/*===========================================================================*/
+/* Driver local variables and types.                                         */
+/*===========================================================================*/
+
+/*===========================================================================*/
+/* Driver local functions.                                                   */
+/*===========================================================================*/
+
+/*===========================================================================*/
+/* Driver exported functions.                                                */
+/*===========================================================================*/
+
+/**
+ * @brief   GPT Driver initialization.
+ * @note    This function is implicitly invoked by @p halInit(), there is
+ *          no need to explicitly initialize the driver.
+ *
+ * @init
+ */
+void gptInit(void) {
+
+  gpt_lld_init();
+}
+
+/**
+ * @brief   Initializes the standard part of a @p GPTDriver structure.
+ *
+ * @param[out] gptp     pointer to the @p GPTDriver object
+ *
+ * @init
+ */
+void gptObjectInit(GPTDriver *gptp) {
+
+  gptp->state  = GPT_STOP;
+  gptp->config = NULL;
+}
+
+/**
+ * @brief   Configures and activates the GPT peripheral.
+ *
+ * @param[in] gptp      pointer to the @p GPTDriver object
+ * @param[in] config    pointer to the @p GPTConfig object
+ *
+ * @api
+ */
+void gptStart(GPTDriver *gptp, const GPTConfig *config) {
+
+  osalDbgCheck((gptp != NULL) && (config != NULL));
+
+  osalSysLock();
+  osalDbgAssert((gptp->state == GPT_STOP) || (gptp->state == GPT_READY),
+              "invalid state");
+  gptp->config = config;
+  gpt_lld_start(gptp);
+  gptp->state = GPT_READY;
+  osalSysUnlock();
+}
+
+/**
+ * @brief   Deactivates the GPT peripheral.
+ *
+ * @param[in] gptp      pointer to the @p GPTDriver object
+ *
+ * @api
+ */
+void gptStop(GPTDriver *gptp) {
+
+  osalDbgCheck(gptp != NULL);
+
+  osalSysLock();
+  osalDbgAssert((gptp->state == GPT_STOP) || (gptp->state == GPT_READY),
+                "invalid state");
+  gpt_lld_stop(gptp);
+  gptp->state = GPT_STOP;
+  osalSysUnlock();
+}
+
+/**
+ * @brief   Changes the interval of GPT peripheral.
+ * @details This function changes the interval of a running GPT unit.
+ * @pre     The GPT unit must be running in continuous mode.
+ * @post    The GPT unit interval is changed to the new value.
+ *
+ * @param[in] gptp      pointer to a @p GPTDriver object
+ * @param[in] interval  new cycle time in timer ticks
+ *
+ * @api
+ */
+void gptChangeInterval(GPTDriver *gptp, gptcnt_t interval) {
+
+  osalDbgCheck(gptp != NULL);
+
+  osalSysLock();
+  osalDbgAssert(gptp->state == GPT_CONTINUOUS,
+                "invalid state");
+  gptChangeIntervalI(gptp, interval);
+  osalSysUnlock();
+}
+
+/**
+ * @brief   Starts the timer in continuous mode.
+ *
+ * @param[in] gptp      pointer to the @p GPTDriver object
+ * @param[in] interval  period in ticks
+ *
+ * @api
+ */
+void gptStartContinuous(GPTDriver *gptp, gptcnt_t interval) {
+
+  osalSysLock();
+  gptStartContinuousI(gptp, interval);
+  osalSysUnlock();
+}
+
+/**
+ * @brief   Starts the timer in continuous mode.
+ *
+ * @param[in] gptp      pointer to the @p GPTDriver object
+ * @param[in] interval  period in ticks
+ *
+ * @iclass
+ */
+void gptStartContinuousI(GPTDriver *gptp, gptcnt_t interval) {
+
+  osalDbgCheckClassI();
+  osalDbgCheck(gptp != NULL);
+  osalDbgAssert(gptp->state == GPT_READY,
+                "invalid state");
+
+  gptp->state = GPT_CONTINUOUS;
+  gpt_lld_start_timer(gptp, interval);
+}
+
+/**
+ * @brief   Starts the timer in one shot mode.
+ *
+ * @param[in] gptp      pointer to the @p GPTDriver object
+ * @param[in] interval  time interval in ticks
+ *
+ * @api
+ */
+void gptStartOneShot(GPTDriver *gptp, gptcnt_t interval) {
+
+  osalSysLock();
+  gptStartOneShotI(gptp, interval);
+  osalSysUnlock();
+}
+
+/**
+ * @brief   Starts the timer in one shot mode.
+ *
+ * @param[in] gptp      pointer to the @p GPTDriver object
+ * @param[in] interval  time interval in ticks
+ *
+ * @api
+ */
+void gptStartOneShotI(GPTDriver *gptp, gptcnt_t interval) {
+
+  osalDbgCheckClassI();
+  osalDbgCheck(gptp != NULL);
+  osalDbgCheck(gptp->config->callback != NULL);
+  osalDbgAssert(gptp->state == GPT_READY,
+                "invalid state");
+
+  gptp->state = GPT_ONESHOT;
+  gpt_lld_start_timer(gptp, interval);
+}
+
+/**
+ * @brief   Stops the timer.
+ *
+ * @param[in] gptp      pointer to the @p GPTDriver object
+ *
+ * @api
+ */
+void gptStopTimer(GPTDriver *gptp) {
+
+  osalSysLock();
+  gptStopTimerI(gptp);
+  osalSysUnlock();
+}
+
+/**
+ * @brief   Stops the timer.
+ *
+ * @param[in] gptp      pointer to the @p GPTDriver object
+ *
+ * @api
+ */
+void gptStopTimerI(GPTDriver *gptp) {
+
+  osalDbgCheckClassI();
+  osalDbgCheck(gptp != NULL);
+  osalDbgAssert((gptp->state == GPT_READY) || (gptp->state == GPT_CONTINUOUS) ||
+                (gptp->state == GPT_ONESHOT),
+                "invalid state");
+
+  gptp->state = GPT_READY;
+  gpt_lld_stop_timer(gptp);
+}
+
+/**
+ * @brief   Starts the timer in one shot mode and waits for completion.
+ * @details This function specifically polls the timer waiting for completion
+ *          in order to not have extra delays caused by interrupt servicing,
+ *          this function is only recommended for short delays.
+ * @note    The configured callback is not invoked when using this function.
+ *
+ * @param[in] gptp      pointer to the @p GPTDriver object
+ * @param[in] interval  time interval in ticks
+ *
+ * @api
+ */
+void gptPolledDelay(GPTDriver *gptp, gptcnt_t interval) {
+
+  osalDbgAssert(gptp->state == GPT_READY,
+                "invalid state");
+
+  gptp->state = GPT_ONESHOT;
+  gpt_lld_polled_delay(gptp, interval);
+  gptp->state = GPT_READY;
+}
+
+#endif /* HAL_USE_GPT */
+
+/** @} */