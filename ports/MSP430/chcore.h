/*
    ChibiOS/RT - Copyright (C) 2009 Giovanni Di Sirio.

    This file is part of ChibiOS/RT.

    ChibiOS/RT is free software; you can redistribute it and/or modify
    it under the terms of the GNU General Public License as published by
    the Free Software Foundation; either version 3 of the License, or
    (at your option) any later version.

    ChibiOS/RT is distributed in the hope that it will be useful,
    but WITHOUT ANY WARRANTY; without even the implied warranty of
    MERCHANTABILITY or FITNESS FOR A PARTICULAR PURPOSE.  See the
    GNU General Public License for more details.

    You should have received a copy of the GNU General Public License
    along with this program.  If not, see <http://www.gnu.org/licenses/>.

                                      ---

    A special exception to the GPL can be applied should you wish to distribute
    a combined work that includes ChibiOS/RT, without being obliged to provide
    the source code for any proprietary components. See the file exception.txt
    for full details of how and when the exception can be applied.
*/

/**
 * @file ports/MSP430/chcore.h
 * @brief MSP430 architecture port macros and structures.
 * @addtogroup MSP430_CORE
 * @{
 */

#ifndef _CHCORE_H_
#define _CHCORE_H_

#include <iomacros.h>
#include <msp430/common.h>

/**
 * If enabled allows the idle thread to enter a low power mode.
 */
#ifndef ENABLE_WFI_IDLE
#define ENABLE_WFI_IDLE 0
#endif

/**
 * Macro defining the MSP430 architecture.
 */
#define CH_ARCHITECTURE_MSP430

/**
 * 16 bit stack alignment.
 */
typedef uint16_t stkalign_t;

/**
 * Generic MSP430 register.
 */
typedef void *regmsp_t;

/** @cond never */
/**
 * Interrupt saved context.
 */
struct extctx {
  regmsp_t      r12;
  regmsp_t      r13;
  regmsp_t      r14;
  regmsp_t      r15;
  regmsp_t      sr;
  regmsp_t      pc;
};
/** @endcond */

/** @cond never */
/**
 * This structure represents the inner stack frame during a context switching.
 */
struct intctx {
  regmsp_t      r4;
  regmsp_t      r5;
  regmsp_t      r6;
  regmsp_t      r7;
  regmsp_t      r8;
  regmsp_t      r9;
  regmsp_t      r10;
  regmsp_t      r11;
  regmsp_t      pc;
};
/** @endcond */

/** @cond never */
/**
 * In the MSP430 port this structure just holds a pointer to the @p intctx
 * structure representing the stack pointer at the time of the context switch.
 */
struct context {
  struct intctx *sp;
};
/** @endcond */

/**
 * Platform dependent part of the @p chThdInit() API.
 */
#define SETUP_CONTEXT(workspace, wsize, pf, arg) {                      \
  tp->p_ctx.sp = (struct intctx *)((uint8_t *)workspace +               \
                                   wsize -                              \
                                   sizeof(struct intctx));              \
  tp->p_ctx.sp->r10 = pf;                                               \
  tp->p_ctx.sp->r11 = arg;                                              \
  tp->p_ctx.sp->pc = threadstart;                                       \
}

/**
 * The default idle thread implementation requires no extra stack space in
 * this port.
 */
#ifndef IDLE_THREAD_STACK_SIZE
#define IDLE_THREAD_STACK_SIZE 0
#endif

/**
 * Per-thread stack overhead for interrupts servicing, it is used in the
 * calculation of the correct working area size. In this port the default is
 * 32 bytes per thread.
 */
#ifndef INT_REQUIRED_STACK
#define INT_REQUIRED_STACK 32
#endif

<<<<<<< HEAD
=======
/**
 * Enforces a correct alignment for a stack area size value.
 */
>>>>>>> 5f996e99
#define STACK_ALIGN(n) ((((n) - 1) | (sizeof(stkalign_t) - 1)) + 1)

/**
 * Computes the thread working area global size.
 */
#define THD_WA_SIZE(n) STACK_ALIGN(sizeof(Thread) +                     \
                                   sizeof(struct intctx) +              \
                                   sizeof(struct extctx) +              \
                                  (n) + (INT_REQUIRED_STACK))

/**
 * Macro used to allocate a thread working area aligned as both position and
 * size.
 */
#define WORKING_AREA(s, n) stkalign_t s[THD_WA_SIZE(n) / sizeof(stkalign_t)];

/**
 * IRQ prologue code, inserted at the start of all IRQ handlers enabled to
 * invoke system APIs.
 */
#define PORT_IRQ_PROLOGUE()

/**
 * IRQ epilogue code, inserted at the end of all IRQ handlers enabled to
 * invoke system APIs.
 */
#define PORT_IRQ_EPILOGUE() {                                           \
  if (chSchRescRequiredI())                                             \
    chSchDoRescheduleI();                                               \
}

/**
 * IRQ handler function modifier.
 */
#define PORT_IRQ_HANDLER(id) interrupt(id) _vect_##id(void)

/**
 * This function is empty in this port.
 */
#define port_init()

/**
 * Implemented as global interrupt disable.
 */
#define port_lock() asm volatile ("dint")

/**
 * Implemented as global interrupt enable.
 */
#define port_unlock() asm volatile ("eint")

/**
 * This function is empty in this port.
 */
#define port_lock_from_isr()

/**
 * This function is empty in this port.
 */
#define port_unlock_from_isr()

/**
 * Implemented as global interrupt disable.
 */
#define port_disable() asm volatile ("dint")

/**
 * Same as @p port_disable() in this port, there is no difference between the
 * two states.
 */
#define port_suspend() asm volatile ("dint")

/**
 * Implemented as global interrupt enable.
 */
#define port_enable() asm volatile ("eint")

/**
 * This port function is implemented as inlined code for performance reasons.
 * @note The port code does not define a low power mode, this macro has to be
 *       defined externally. The default implementation is a "nop", not a
 *       real low power mode.
 */
#if ENABLE_WFI_IDLE != 0
#ifndef port_wait_for_interrupt
#define port_wait_for_interrupt() {                                     \
  asm volatile ("nop");                                                 \
}
#endif
#else
#define port_wait_for_interrupt()
#endif

#ifdef __cplusplus
extern "C" {
#endif
  void port_switch(Thread *otp, Thread *ntp);
  void port_halt(void);
  void threadstart(void);
#ifdef __cplusplus
}
#endif

#endif /* _CHCORE_H_ */

/** @} */
<|MERGE_RESOLUTION|>--- conflicted
+++ resolved
@@ -1,243 +1,240 @@
-/*
-    ChibiOS/RT - Copyright (C) 2009 Giovanni Di Sirio.
-
-    This file is part of ChibiOS/RT.
-
-    ChibiOS/RT is free software; you can redistribute it and/or modify
-    it under the terms of the GNU General Public License as published by
-    the Free Software Foundation; either version 3 of the License, or
-    (at your option) any later version.
-
-    ChibiOS/RT is distributed in the hope that it will be useful,
-    but WITHOUT ANY WARRANTY; without even the implied warranty of
-    MERCHANTABILITY or FITNESS FOR A PARTICULAR PURPOSE.  See the
-    GNU General Public License for more details.
-
-    You should have received a copy of the GNU General Public License
-    along with this program.  If not, see <http://www.gnu.org/licenses/>.
-
-                                      ---
-
-    A special exception to the GPL can be applied should you wish to distribute
-    a combined work that includes ChibiOS/RT, without being obliged to provide
-    the source code for any proprietary components. See the file exception.txt
-    for full details of how and when the exception can be applied.
-*/
-
-/**
- * @file ports/MSP430/chcore.h
- * @brief MSP430 architecture port macros and structures.
- * @addtogroup MSP430_CORE
- * @{
- */
-
-#ifndef _CHCORE_H_
-#define _CHCORE_H_
-
-#include <iomacros.h>
-#include <msp430/common.h>
-
-/**
- * If enabled allows the idle thread to enter a low power mode.
- */
-#ifndef ENABLE_WFI_IDLE
-#define ENABLE_WFI_IDLE 0
-#endif
-
-/**
- * Macro defining the MSP430 architecture.
- */
-#define CH_ARCHITECTURE_MSP430
-
-/**
- * 16 bit stack alignment.
- */
-typedef uint16_t stkalign_t;
-
-/**
- * Generic MSP430 register.
- */
-typedef void *regmsp_t;
-
-/** @cond never */
-/**
- * Interrupt saved context.
- */
-struct extctx {
-  regmsp_t      r12;
-  regmsp_t      r13;
-  regmsp_t      r14;
-  regmsp_t      r15;
-  regmsp_t      sr;
-  regmsp_t      pc;
-};
-/** @endcond */
-
-/** @cond never */
-/**
- * This structure represents the inner stack frame during a context switching.
- */
-struct intctx {
-  regmsp_t      r4;
-  regmsp_t      r5;
-  regmsp_t      r6;
-  regmsp_t      r7;
-  regmsp_t      r8;
-  regmsp_t      r9;
-  regmsp_t      r10;
-  regmsp_t      r11;
-  regmsp_t      pc;
-};
-/** @endcond */
-
-/** @cond never */
-/**
- * In the MSP430 port this structure just holds a pointer to the @p intctx
- * structure representing the stack pointer at the time of the context switch.
- */
-struct context {
-  struct intctx *sp;
-};
-/** @endcond */
-
-/**
- * Platform dependent part of the @p chThdInit() API.
- */
-#define SETUP_CONTEXT(workspace, wsize, pf, arg) {                      \
-  tp->p_ctx.sp = (struct intctx *)((uint8_t *)workspace +               \
-                                   wsize -                              \
-                                   sizeof(struct intctx));              \
-  tp->p_ctx.sp->r10 = pf;                                               \
-  tp->p_ctx.sp->r11 = arg;                                              \
-  tp->p_ctx.sp->pc = threadstart;                                       \
-}
-
-/**
- * The default idle thread implementation requires no extra stack space in
- * this port.
- */
-#ifndef IDLE_THREAD_STACK_SIZE
-#define IDLE_THREAD_STACK_SIZE 0
-#endif
-
-/**
- * Per-thread stack overhead for interrupts servicing, it is used in the
- * calculation of the correct working area size. In this port the default is
- * 32 bytes per thread.
- */
-#ifndef INT_REQUIRED_STACK
-#define INT_REQUIRED_STACK 32
-#endif
-
-<<<<<<< HEAD
-=======
-/**
- * Enforces a correct alignment for a stack area size value.
- */
->>>>>>> 5f996e99
-#define STACK_ALIGN(n) ((((n) - 1) | (sizeof(stkalign_t) - 1)) + 1)
-
-/**
- * Computes the thread working area global size.
- */
-#define THD_WA_SIZE(n) STACK_ALIGN(sizeof(Thread) +                     \
-                                   sizeof(struct intctx) +              \
-                                   sizeof(struct extctx) +              \
-                                  (n) + (INT_REQUIRED_STACK))
-
-/**
- * Macro used to allocate a thread working area aligned as both position and
- * size.
- */
-#define WORKING_AREA(s, n) stkalign_t s[THD_WA_SIZE(n) / sizeof(stkalign_t)];
-
-/**
- * IRQ prologue code, inserted at the start of all IRQ handlers enabled to
- * invoke system APIs.
- */
-#define PORT_IRQ_PROLOGUE()
-
-/**
- * IRQ epilogue code, inserted at the end of all IRQ handlers enabled to
- * invoke system APIs.
- */
-#define PORT_IRQ_EPILOGUE() {                                           \
-  if (chSchRescRequiredI())                                             \
-    chSchDoRescheduleI();                                               \
-}
-
-/**
- * IRQ handler function modifier.
- */
-#define PORT_IRQ_HANDLER(id) interrupt(id) _vect_##id(void)
-
-/**
- * This function is empty in this port.
- */
-#define port_init()
-
-/**
- * Implemented as global interrupt disable.
- */
-#define port_lock() asm volatile ("dint")
-
-/**
- * Implemented as global interrupt enable.
- */
-#define port_unlock() asm volatile ("eint")
-
-/**
- * This function is empty in this port.
- */
-#define port_lock_from_isr()
-
-/**
- * This function is empty in this port.
- */
-#define port_unlock_from_isr()
-
-/**
- * Implemented as global interrupt disable.
- */
-#define port_disable() asm volatile ("dint")
-
-/**
- * Same as @p port_disable() in this port, there is no difference between the
- * two states.
- */
-#define port_suspend() asm volatile ("dint")
-
-/**
- * Implemented as global interrupt enable.
- */
-#define port_enable() asm volatile ("eint")
-
-/**
- * This port function is implemented as inlined code for performance reasons.
- * @note The port code does not define a low power mode, this macro has to be
- *       defined externally. The default implementation is a "nop", not a
- *       real low power mode.
- */
-#if ENABLE_WFI_IDLE != 0
-#ifndef port_wait_for_interrupt
-#define port_wait_for_interrupt() {                                     \
-  asm volatile ("nop");                                                 \
-}
-#endif
-#else
-#define port_wait_for_interrupt()
-#endif
-
-#ifdef __cplusplus
-extern "C" {
-#endif
-  void port_switch(Thread *otp, Thread *ntp);
-  void port_halt(void);
-  void threadstart(void);
-#ifdef __cplusplus
-}
-#endif
-
-#endif /* _CHCORE_H_ */
-
-/** @} */
+/*
+    ChibiOS/RT - Copyright (C) 2009 Giovanni Di Sirio.
+
+    This file is part of ChibiOS/RT.
+
+    ChibiOS/RT is free software; you can redistribute it and/or modify
+    it under the terms of the GNU General Public License as published by
+    the Free Software Foundation; either version 3 of the License, or
+    (at your option) any later version.
+
+    ChibiOS/RT is distributed in the hope that it will be useful,
+    but WITHOUT ANY WARRANTY; without even the implied warranty of
+    MERCHANTABILITY or FITNESS FOR A PARTICULAR PURPOSE.  See the
+    GNU General Public License for more details.
+
+    You should have received a copy of the GNU General Public License
+    along with this program.  If not, see <http://www.gnu.org/licenses/>.
+
+                                      ---
+
+    A special exception to the GPL can be applied should you wish to distribute
+    a combined work that includes ChibiOS/RT, without being obliged to provide
+    the source code for any proprietary components. See the file exception.txt
+    for full details of how and when the exception can be applied.
+*/
+
+/**
+ * @file ports/MSP430/chcore.h
+ * @brief MSP430 architecture port macros and structures.
+ * @addtogroup MSP430_CORE
+ * @{
+ */
+
+#ifndef _CHCORE_H_
+#define _CHCORE_H_
+
+#include <iomacros.h>
+#include <msp430/common.h>
+
+/**
+ * If enabled allows the idle thread to enter a low power mode.
+ */
+#ifndef ENABLE_WFI_IDLE
+#define ENABLE_WFI_IDLE 0
+#endif
+
+/**
+ * Macro defining the MSP430 architecture.
+ */
+#define CH_ARCHITECTURE_MSP430
+
+/**
+ * 16 bit stack alignment.
+ */
+typedef uint16_t stkalign_t;
+
+/**
+ * Generic MSP430 register.
+ */
+typedef void *regmsp_t;
+
+/** @cond never */
+/**
+ * Interrupt saved context.
+ */
+struct extctx {
+  regmsp_t      r12;
+  regmsp_t      r13;
+  regmsp_t      r14;
+  regmsp_t      r15;
+  regmsp_t      sr;
+  regmsp_t      pc;
+};
+/** @endcond */
+
+/** @cond never */
+/**
+ * This structure represents the inner stack frame during a context switching.
+ */
+struct intctx {
+  regmsp_t      r4;
+  regmsp_t      r5;
+  regmsp_t      r6;
+  regmsp_t      r7;
+  regmsp_t      r8;
+  regmsp_t      r9;
+  regmsp_t      r10;
+  regmsp_t      r11;
+  regmsp_t      pc;
+};
+/** @endcond */
+
+/** @cond never */
+/**
+ * In the MSP430 port this structure just holds a pointer to the @p intctx
+ * structure representing the stack pointer at the time of the context switch.
+ */
+struct context {
+  struct intctx *sp;
+};
+/** @endcond */
+
+/**
+ * Platform dependent part of the @p chThdInit() API.
+ */
+#define SETUP_CONTEXT(workspace, wsize, pf, arg) {                      \
+  tp->p_ctx.sp = (struct intctx *)((uint8_t *)workspace +               \
+                                   wsize -                              \
+                                   sizeof(struct intctx));              \
+  tp->p_ctx.sp->r10 = pf;                                               \
+  tp->p_ctx.sp->r11 = arg;                                              \
+  tp->p_ctx.sp->pc = threadstart;                                       \
+}
+
+/**
+ * The default idle thread implementation requires no extra stack space in
+ * this port.
+ */
+#ifndef IDLE_THREAD_STACK_SIZE
+#define IDLE_THREAD_STACK_SIZE 0
+#endif
+
+/**
+ * Per-thread stack overhead for interrupts servicing, it is used in the
+ * calculation of the correct working area size. In this port the default is
+ * 32 bytes per thread.
+ */
+#ifndef INT_REQUIRED_STACK
+#define INT_REQUIRED_STACK 32
+#endif
+
+/**
+ * Enforces a correct alignment for a stack area size value.
+ */
+#define STACK_ALIGN(n) ((((n) - 1) | (sizeof(stkalign_t) - 1)) + 1)
+
+/**
+ * Computes the thread working area global size.
+ */
+#define THD_WA_SIZE(n) STACK_ALIGN(sizeof(Thread) +                     \
+                                   sizeof(struct intctx) +              \
+                                   sizeof(struct extctx) +              \
+                                  (n) + (INT_REQUIRED_STACK))
+
+/**
+ * Macro used to allocate a thread working area aligned as both position and
+ * size.
+ */
+#define WORKING_AREA(s, n) stkalign_t s[THD_WA_SIZE(n) / sizeof(stkalign_t)];
+
+/**
+ * IRQ prologue code, inserted at the start of all IRQ handlers enabled to
+ * invoke system APIs.
+ */
+#define PORT_IRQ_PROLOGUE()
+
+/**
+ * IRQ epilogue code, inserted at the end of all IRQ handlers enabled to
+ * invoke system APIs.
+ */
+#define PORT_IRQ_EPILOGUE() {                                           \
+  if (chSchRescRequiredI())                                             \
+    chSchDoRescheduleI();                                               \
+}
+
+/**
+ * IRQ handler function modifier.
+ */
+#define PORT_IRQ_HANDLER(id) interrupt(id) _vect_##id(void)
+
+/**
+ * This function is empty in this port.
+ */
+#define port_init()
+
+/**
+ * Implemented as global interrupt disable.
+ */
+#define port_lock() asm volatile ("dint")
+
+/**
+ * Implemented as global interrupt enable.
+ */
+#define port_unlock() asm volatile ("eint")
+
+/**
+ * This function is empty in this port.
+ */
+#define port_lock_from_isr()
+
+/**
+ * This function is empty in this port.
+ */
+#define port_unlock_from_isr()
+
+/**
+ * Implemented as global interrupt disable.
+ */
+#define port_disable() asm volatile ("dint")
+
+/**
+ * Same as @p port_disable() in this port, there is no difference between the
+ * two states.
+ */
+#define port_suspend() asm volatile ("dint")
+
+/**
+ * Implemented as global interrupt enable.
+ */
+#define port_enable() asm volatile ("eint")
+
+/**
+ * This port function is implemented as inlined code for performance reasons.
+ * @note The port code does not define a low power mode, this macro has to be
+ *       defined externally. The default implementation is a "nop", not a
+ *       real low power mode.
+ */
+#if ENABLE_WFI_IDLE != 0
+#ifndef port_wait_for_interrupt
+#define port_wait_for_interrupt() {                                     \
+  asm volatile ("nop");                                                 \
+}
+#endif
+#else
+#define port_wait_for_interrupt()
+#endif
+
+#ifdef __cplusplus
+extern "C" {
+#endif
+  void port_switch(Thread *otp, Thread *ntp);
+  void port_halt(void);
+  void threadstart(void);
+#ifdef __cplusplus
+}
+#endif
+
+#endif /* _CHCORE_H_ */
+
+/** @} */